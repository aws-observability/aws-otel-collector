// +build linux

/*
 * Copyright 2020 Amazon.com, Inc. or its affiliates. All Rights Reserved.
 *
 * Licensed under the Apache License, Version 2.0 (the "License").
 * You may not use this file except in compliance with the License.
 * A copy of the License is located at
 *
 *     http://www.apache.org/licenses/LICENSE-2.0
 *
 * or in the "license" file accompanying this file. This file is distributed
 * on an "AS IS" BASIS, WITHOUT WARRANTIES OR CONDITIONS OF ANY KIND, either
 * express or implied. See the License for the specific language governing
 * permissions and limitations under the License.
 */

package userutils

import (
	"log"
	"os"
	"os/exec"
	gouser "os/user"
	"strconv"
	"syscall"

	"github.com/opencontainers/runc/libcontainer/system"
	"github.com/opencontainers/runc/libcontainer/user"
	"golang.org/x/sys/unix"
)

var defaultUser = "aoc"
var defaultInstallPath = "/opt/aws/aws-otel-collector/"

// switchUser swithes the current process to new user
func switchUser(execUser *user.ExecUser) error {
	if err := unix.Setgroups(execUser.Sgids); err != nil {
		log.Printf("E! Failed to set groups: %v", err)
		return err
	}

	if err := system.Setgid(execUser.Gid); err != nil {
		log.Printf("E! Failed to set gid: %v", err)
		return err
	}

	if err := system.Setuid(execUser.Uid); err != nil {
		log.Printf("E! Failed to set uid: %v", err)
		return err
	}

	if err := os.Setenv("HOME", execUser.Home); err != nil {
		log.Printf("E! Failed to set HOME: %v", err)
		return err
	}
	log.Printf("I! Set HOME: %v", execUser.Home)

	return nil
}

// getRunAsExecUser returns the new user uid and gid
func getRunAsExecUser(runasuser string) (*user.ExecUser, error) {
	currExecUser := user.ExecUser{
		Uid:  syscall.Getuid(),
		Gid:  syscall.Getgid(),
		Home: "/root",
	}
	newUser, err := user.GetExecUserPath(runasuser, &currExecUser, "/etc/passwd", "/etc/group")
	if err != nil {
		log.Printf("E! Failed to get newUser: %v", err)
		return nil, err
	}
	return newUser, nil
}

// ChangeUser allow customers to run the collector in selected user
// by default it ran as 'aoc' user but can be set by environment variable
func ChangeUser() (string, error) {
	runAsUser := getCustomUser()
	log.Printf("I! Detected runAsUser: %v", runAsUser)

	_, err := user.LookupUser(runAsUser)
	if err != nil {
		log.Printf("E! User %s does not exist: %v", runAsUser, err)
		return "root", err
	}

	if runAsUser == "root" {
		return "root", nil
	}

	execUser, err := getRunAsExecUser(runAsUser)
	if err != nil {
		log.Printf("E! Failed to getRunAsExecUser: %v", err)
		return runAsUser, err
	}

	changeFileOwner(runAsUser, execUser.Gid)

	if err := switchUser(execUser); err != nil {
		log.Printf("E! failed switching to %q: %v", runAsUser, err)
		return runAsUser, err
	}

	return runAsUser, nil
}

// changeFileOwner changes the folder to new user as owner
func changeFileOwner(runAsUser string, groupId int) {
	group, err := gouser.LookupGroupId(strconv.Itoa(groupId))
	owner := runAsUser
	if err == nil {
		owner = owner + ":" + group.Name
	} else {
		log.Printf("I! Failed to get the group name: %v, it will just change the user, but not group.", err)
	}
	log.Printf("I! Change ownership to %v", owner)

	chowncmd := exec.Command("chown", "-R", "-L", owner, getInstallPath()+"logs")
	stdoutStderr, err := chowncmd.CombinedOutput()
	if err != nil {
		log.Printf("E! Change ownership of %slogs: %s %v", getInstallPath(), stdoutStderr, err)
	}

	chowncmd = exec.Command("chown", "-R", "-L", owner, getInstallPath()+"etc")
	stdoutStderr, err = chowncmd.CombinedOutput()
	if err != nil {
		log.Printf("E! Change ownership of %setc: %s %v", getInstallPath(), stdoutStderr, err)
	}

	chowncmd = exec.Command("chown", "-R", "-L", owner, getInstallPath()+"var")
	stdoutStderr, err = chowncmd.CombinedOutput()
	if err != nil {
		log.Printf("E! Change ownership of %svar: %s %v", getInstallPath(), stdoutStderr, err)
	}
}

// getCustomUser allows to override the default user
func getCustomUser() string {
	if user, ok := os.LookupEnv("AOT_RUN_USER"); ok {
		defaultUser = user
	}
	return defaultUser
}

func getInstallPath() string {
<<<<<<< HEAD
	return "/opt/aws/aws-otel-collector/"
=======
	return defaultInstallPath
>>>>>>> 780f0186
}<|MERGE_RESOLUTION|>--- conflicted
+++ resolved
@@ -145,9 +145,5 @@
 }
 
 func getInstallPath() string {
-<<<<<<< HEAD
-	return "/opt/aws/aws-otel-collector/"
-=======
 	return defaultInstallPath
->>>>>>> 780f0186
 }