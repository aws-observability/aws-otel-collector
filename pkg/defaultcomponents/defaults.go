/*
 * Copyright 2020 Amazon.com, Inc. or its affiliates. All Rights Reserved.
 *
 * Licensed under the Apache License, Version 2.0 (the "License").
 * You may not use this file except in compliance with the License.
 * A copy of the License is located at
 *
 *     http://www.apache.org/licenses/LICENSE-2.0
 *
 * or in the "license" file accompanying this file. This file is distributed
 * on an "AS IS" BASIS, WITHOUT WARRANTIES OR CONDITIONS OF ANY KIND, either
 * express or implied. See the License for the specific language governing
 * permissions and limitations under the License.
 */

package defaultcomponents // import "aws-observability.io/collector/defaultcomponents

import (
	"github.com/open-telemetry/opentelemetry-collector-contrib/exporter/awsemfexporter"
	"github.com/open-telemetry/opentelemetry-collector-contrib/exporter/awsprometheusremotewriteexporter"
	"github.com/open-telemetry/opentelemetry-collector-contrib/exporter/awsxrayexporter"
	"github.com/open-telemetry/opentelemetry-collector-contrib/exporter/datadogexporter"
	"github.com/open-telemetry/opentelemetry-collector-contrib/exporter/dynatraceexporter"
	"github.com/open-telemetry/opentelemetry-collector-contrib/exporter/newrelicexporter"
	"github.com/open-telemetry/opentelemetry-collector-contrib/exporter/logzioexporter"
	"github.com/open-telemetry/opentelemetry-collector-contrib/exporter/sapmexporter"
	"github.com/open-telemetry/opentelemetry-collector-contrib/exporter/signalfxexporter"
	"github.com/open-telemetry/opentelemetry-collector-contrib/processor/metricstransformprocessor"
	"github.com/open-telemetry/opentelemetry-collector-contrib/receiver/awsecscontainermetricsreceiver"
	"github.com/open-telemetry/opentelemetry-collector-contrib/receiver/awsxrayreceiver"
	"go.opentelemetry.io/collector/component"
	"go.opentelemetry.io/collector/component/componenterror"
	"go.opentelemetry.io/collector/exporter/fileexporter"
	"go.opentelemetry.io/collector/exporter/loggingexporter"
	"go.opentelemetry.io/collector/exporter/otlpexporter"
	"go.opentelemetry.io/collector/exporter/otlphttpexporter"
	"go.opentelemetry.io/collector/exporter/prometheusexporter"
	"go.opentelemetry.io/collector/receiver/otlpreceiver"
	"go.opentelemetry.io/collector/receiver/prometheusreceiver"
	"go.opentelemetry.io/collector/service/defaultcomponents"
)

// Components register OTel components for aws-otel-collector distribution
func Components() (component.Factories, error) {
	errs := []error{}
	factories, err := defaultcomponents.Components()
	if err != nil {
		return component.Factories{}, err
	}

	// enable the selected receivers
	factories.Receivers, err = component.MakeReceiverFactoryMap(
		prometheusreceiver.NewFactory(),
		otlpreceiver.NewFactory(),
		awsecscontainermetricsreceiver.NewFactory(),
		awsxrayreceiver.NewFactory(),
	)
	if err != nil {
		errs = append(errs, err)
	}

	// enable the selected processors
	processors := []component.ProcessorFactory{
		metricstransformprocessor.NewFactory(),
	}
	for _, pr := range factories.Processors {
		processors = append(processors, pr)
	}
	factories.Processors, err = component.MakeProcessorFactoryMap(processors...)
	if err != nil {
		errs = append(errs, err)
	}

	// enable the selected exporters
	factories.Exporters, err = component.MakeExporterFactoryMap(
		awsxrayexporter.NewFactory(),
		awsemfexporter.NewFactory(),
		prometheusexporter.NewFactory(),
		loggingexporter.NewFactory(),
		fileexporter.NewFactory(),
		otlpexporter.NewFactory(),
		otlphttpexporter.NewFactory(),
		dynatraceexporter.NewFactory(),
		sapmexporter.NewFactory(),
		signalfxexporter.NewFactory(),
		datadogexporter.NewFactory(),
		newrelicexporter.NewFactory(),
<<<<<<< HEAD
		logzioexporter.NewFactory(),
=======
		awsprometheusremotewriteexporter.NewFactory(),
>>>>>>> 4a2e0905
	)
	if err != nil {
		errs = append(errs, err)
	}

	return factories, componenterror.CombineErrors(errs)
}<|MERGE_RESOLUTION|>--- conflicted
+++ resolved
@@ -85,11 +85,8 @@
 		signalfxexporter.NewFactory(),
 		datadogexporter.NewFactory(),
 		newrelicexporter.NewFactory(),
-<<<<<<< HEAD
 		logzioexporter.NewFactory(),
-=======
 		awsprometheusremotewriteexporter.NewFactory(),
->>>>>>> 4a2e0905
 	)
 	if err != nil {
 		errs = append(errs, err)
