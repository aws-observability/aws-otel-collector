--- conflicted
+++ resolved
@@ -17,13 +17,14 @@
 
 import (
 	"fmt"
-	"go.uber.org/zap/zapcore"
-	"gopkg.in/natefinch/lumberjack.v2"
 	"io"
 	"log"
 	"os"
 	"path/filepath"
 	"runtime"
+
+	"go.uber.org/zap/zapcore"
+	"gopkg.in/natefinch/lumberjack.v2"
 
 	"github.com/aws-observability/aws-otel-collector/pkg/extraconfig"
 )
@@ -52,17 +53,6 @@
 // GetLumberHook returns lumberjackLogger as a Zap hook
 // for processing log size and log rotation
 func GetLumberHook() func(e zapcore.Entry) error {
-<<<<<<< HEAD
-	return func(e zapcore.Entry) error {
-		_, err := lumberjackLogger.Write(
-			[]byte(fmt.Sprintf("{%+v, Level:%+v, Caller:%+v, Message:%+v, Stack:%+v}\r\n",
-				e.Time, e.Level, e.Caller, e.Message, e.Stack)))
-		if e.Level >= zapcore.ErrorLevel {
-			errorLogChannel <- e
-		}
-		if err != nil {
-			return err
-=======
 	if lumberjackLogger != nil {
 		return func(e zapcore.Entry) error {
 			_, err := lumberjackLogger.Write(
@@ -72,7 +62,6 @@
 				return err
 			}
 			return nil
->>>>>>> aeedb423
 		}
 	}
 	return nil
