--- conflicted
+++ resolved
@@ -14,11 +14,7 @@
 name: 'Canary Test'
 on:
   schedule:
-<<<<<<< HEAD
-    - cron: '0 */5 * * *' # triggers the workflow every 5 hour
-=======
     - cron: '0 */4 * * *' # triggers the workflow every four hours
->>>>>>> c2501327
 
   # we can manually trigger this workflow by using dispatch for debuging
   repository_dispatch:
