# Copyright Amazon.com, Inc. or its affiliates. All Rights Reserved.
#
# Licensed under the Apache License, Version 2.0 (the "License").
# You may not use this file except in compliance with the License.
# A copy of the License is located at
#
#     http://www.apache.org/licenses/LICENSE-2.0
#
# or in the "license" file accompanying this file. This file is distributed
# on an "AS IS" BASIS, WITHOUT WARRANTIES OR CONDITIONS OF ANY KIND, either
# express or implied. See the License for the specific language governing
# permissions and limitations under the License.

name: Mirror production images

on:
  workflow_dispatch:

permissions:
  id-token: write
  contents: read

jobs:           
  release-latest-image:
    runs-on: ubuntu-latest
    steps:
      - uses: actions/checkout@v4

      - name: Set up Go 1.x
        uses: actions/setup-go@v4
        with:
<<<<<<< HEAD
          go-version: ~1.20.6
=======
          go-version: ~1.20.8
>>>>>>> 18544c36

      - name: Configure AWS Credentials
        uses: aws-actions/configure-aws-credentials@v4
        with:
          role-to-assume: ${{ secrets.COLLECTOR_PROD_RELEASE_ROLE_ARN }}
          aws-region: us-west-2

      - name: Login to Public Release ECR
        uses: docker/login-action@v3
        with:
          registry: public.ecr.aws
        env:
          AWS_REGION: us-east-1

      - name: Mirror images
        run: cd tools/release/image-mirror && go run ./
        env:
          AWS_SDK_LOAD_CONFIG: true<|MERGE_RESOLUTION|>--- conflicted
+++ resolved
@@ -29,11 +29,7 @@
       - name: Set up Go 1.x
         uses: actions/setup-go@v4
         with:
-<<<<<<< HEAD
-          go-version: ~1.20.6
-=======
           go-version: ~1.20.8
->>>>>>> 18544c36
 
       - name: Configure AWS Credentials
         uses: aws-actions/configure-aws-credentials@v4
