--- conflicted
+++ resolved
@@ -25,11 +25,7 @@
   IMAGE_NAME: aws-otel-collector
   PACKAGING_ROOT: build/packages 
   TESTING_FRAMEWORK_REPO: aws-observability/aws-otel-test-framework
-<<<<<<< HEAD
-  GO_VERSION: ~1.20.6
-=======
   GO_VERSION: ~1.20.8
->>>>>>> 18544c36
 
 concurrency:
   group: pr-build-${{ github.event.pull_request.number }}
@@ -107,11 +103,7 @@
     steps:
     - name: Checkout
       if: ${{ needs.changes.outputs.changed == 'true' }}
-<<<<<<< HEAD
-      uses: actions/checkout@v3
-=======
       uses: actions/checkout@v4
->>>>>>> 18544c36
 
     - name: apply patches
       if: ${{ needs.changes.outputs.changed == 'true' }}
