# Copyright Amazon.com, Inc. or its affiliates. All Rights Reserved.
#
# Licensed under the Apache License, Version 2.0 (the "License").
# You may not use this file except in compliance with the License.
# A copy of the License is located at
#
#     http://www.apache.org/licenses/LICENSE-2.0
#
# or in the "license" file accompanying this file. This file is distributed
# on an "AS IS" BASIS, WITHOUT WARRANTIES OR CONDITIONS OF ANY KIND, either
# express or implied. See the License for the specific language governing
# permissions and limitations under the License.

name: PR Build

on:
  pull_request:
    branches:
      - main
      - dev

env:
  IMAGE_NAME: aws-otel-collector
  PACKAGING_ROOT: build/packages 

jobs:
  changes:
    runs-on: ubuntu-latest
    outputs:
      changed: ${{ steps.filter.outputs.changed }}
    steps:
      - uses: actions/checkout@v2
      - uses: dorny/paths-filter@v2
        id: filter
        with:
          list-files: shell
          filters: .github/config/file-filters.yml

      - name: List all updated files
        run: |
          for file in ${{ steps.filter.outputs.all_files }}; do
            echo "$file"
          done

      - name: Check if this is a version bump PR
        if: steps.filter.outputs.version == 'true'
        run: echo "This is a version bump PR!"

  build:
    runs-on: ubuntu-latest
    needs: changes
    steps:
    # Set up building environment, patch the dev repo code on dispatch events.  
    - name: Set up Go 1.x
      uses: actions/setup-go@v2
      with:
        go-version: 1.17
      if: ${{ needs.changes.outputs.changed == 'true' }}

    - uses: actions/checkout@v2
      if: ${{ needs.changes.outputs.changed == 'true' }}

    - name: Cache Build
      uses: actions/cache@v2
      with:
        path: |
          ~/go/pkg/mod
          ~/.cache/go-build
        key: ${{ runner.os }}-go-${{ hashFiles('**/go.sum') }}

    # Unit Test and attach test coverage badge
    - name: Unit Test
      run: make test
      if: ${{ needs.changes.outputs.changed == 'true' }}

    - name: Upload Coverage report to CodeCov
      uses: codecov/codecov-action@v1.0.12
      with:
        file: ./coverage.txt
      if: ${{ needs.changes.outputs.changed == 'true' }}

    # Build and archive binaries into cache.
    - name: Build Binaries
      run: make build
      if: ${{ needs.changes.outputs.changed == 'true' }}

    - name: Cache binaries
      uses: actions/cache@v2
      with:
        key: "cached_binaries_${{ github.run_id }}"
        path: build
      if: ${{ needs.changes.outputs.changed == 'true' }}

    # upload the binaries to artifact as well because cache@v2 hasn't support windows
    - name: Upload
      uses: actions/upload-artifact@v2
      with:
        name: binary_artifacts
        path: build
      if: ${{ needs.changes.outputs.changed == 'true' }}

  analyze:
    name: CodeQL Analyze
    runs-on: ubuntu-latest
    needs: changes
    steps:
      - uses: actions/checkout@v2
        if: ${{ needs.changes.outputs.changed == 'true' }}

      - name: Initialize CodeQL
        uses: github/codeql-action/init@v1
        with:
          languages: "go"
        if: ${{ needs.changes.outputs.changed == 'true' }}

      - name: Perform CodeQL Analysis
        uses: github/codeql-action/analyze@v1
        if: ${{ needs.changes.outputs.changed == 'true' }}

  packaging-msi:
    runs-on: windows-latest
    needs: [changes, build]
    steps:
      - uses: actions/checkout@v2
        if: ${{ needs.changes.outputs.changed == 'true' }}

      - name: Download built artifacts
        uses: actions/download-artifact@v2
        with:
          name: binary_artifacts
          path: build
        if: ${{ needs.changes.outputs.changed == 'true' }}

      - name: Display structure of downloaded files
        run: ls -R
        if: ${{ needs.changes.outputs.changed == 'true' }}

      - name: Create msi file using candle and light
        run: .\tools\packaging\windows\create_msi.ps1
        if: ${{ needs.changes.outputs.changed == 'true' }}

  packaging-rpm:
    runs-on: ubuntu-latest
    needs: [changes, build]
    steps:
      # Build and archive RPMs into cache.
      - uses: actions/checkout@v2
        if: ${{ needs.changes.outputs.changed == 'true' }}

      - name: restore cached binaries
        uses: actions/cache@v2
        with:
          key: "cached_binaries_${{ github.run_id }}"
          path: build
        if: ${{ needs.changes.outputs.changed == 'true' }}

      - name: Display structure of downloaded files
        run: ls -R
        if: ${{ needs.changes.outputs.changed == 'true' }}

      - name: Build RPM
        run: |
          ARCH=x86_64 DEST=build/packages/linux/amd64 tools/packaging/linux/create_rpm.sh
          ARCH=aarch64 DEST=build/packages/linux/arm64 tools/packaging/linux/create_rpm.sh
        if: ${{ needs.changes.outputs.changed == 'true' }}

  packaging-deb:
    runs-on: ubuntu-latest
    needs: [changes, build]
    steps:
      # Build and archive debs into cache.
      - uses: actions/checkout@v2
        if: ${{ needs.changes.outputs.changed == 'true' }}

      - name: restore cached binaries
        uses: actions/cache@v2
        with:
          key: "cached_binaries_${{ github.run_id }}"
          path: build
        if: ${{ needs.changes.outputs.changed == 'true' }}

      - name: Build Debs
        run: |
          ARCH=amd64 TARGET_SUPPORTED_ARCH=x86_64 DEST=build/packages/debian/amd64 tools/packaging/debian/create_deb.sh
          ARCH=arm64 TARGET_SUPPORTED_ARCH=aarch64 DEST=build/packages/debian/arm64 tools/packaging/debian/create_deb.sh
        if: ${{ needs.changes.outputs.changed == 'true' }}
   
  get-test-cases:
    runs-on: ubuntu-latest
    outputs:
      matrix: ${{ steps.set-matrix.outputs.matrix }}
    steps:
      - name: Checkout
        uses: actions/checkout@v2
      
      - name: Setup Python
        uses: actions/setup-python@v2.1.4

      - name: Get all the testing suites
        id: set-matrix
        run: | 
          matrix=$(python e2etest/get-testcases.py local_matrix)
          echo "::set-output name=matrix::$matrix"
          
      - name: List testing suites
        run: |
          echo ${{ steps.set-matrix.outputs.matrix }}
          
  run-test-case:
    runs-on: ubuntu-latest
<<<<<<< HEAD
    needs: [changes, get-test-cases]
=======
    needs: [get-test-cases, build]
>>>>>>> 27d3ebf5
    strategy:
      matrix: ${{ fromJson(needs.get-test-cases.outputs.matrix) }}
    steps:
      - name: Check out testing framework
        uses: actions/checkout@v2
        with:
          repository: 'aws-observability/aws-otel-collector-test-framework'
          path: testing-framework
<<<<<<< HEAD
        if: ${{ needs.changes.outputs.changed == 'true' }}
          
=======

>>>>>>> 27d3ebf5
      - name: Check out Collector
        uses: actions/checkout@v2
        with:
          path: aws-otel-collector
        if: ${{ needs.changes.outputs.changed == 'true' }}
          
      - name: Set up JDK 1.11
        uses: actions/setup-java@v1
        with:
          java-version: 1.11
        if: ${{ needs.changes.outputs.changed == 'true' }}
      
      - name: Set up terraform
        uses: hashicorp/setup-terraform@v1.2.1
<<<<<<< HEAD
        if: ${{ needs.changes.outputs.changed == 'true' }}
        
=======

      - name: restore cached binaries
        uses: actions/cache@v2
        with:
          key: "cached_binaries_${{ github.run_id }}"
          path: build

      - name: copy binary
        run: cp -R build aws-otel-collector/build

>>>>>>> 27d3ebf5
      - name: Run test
        run: | 
          if [[ -f testing-framework/terraform/testcases/${{ matrix.testcase }}/parameters.tfvars ]] ; then opts="-var-file=../testcases/${{ matrix.testcase }}/parameters.tfvars" ; else opts="" ; fi
          cd testing-framework/terraform/mock && terraform init && terraform apply -auto-approve -var="testcase=../testcases/${{ matrix.testcase }}" $opts
        if: ${{ needs.changes.outputs.changed == 'true' }}<|MERGE_RESOLUTION|>--- conflicted
+++ resolved
@@ -67,6 +67,7 @@
           ~/go/pkg/mod
           ~/.cache/go-build
         key: ${{ runner.os }}-go-${{ hashFiles('**/go.sum') }}
+      if: ${{ needs.changes.outputs.changed == 'true' }}
 
     # Unit Test and attach test coverage badge
     - name: Unit Test
@@ -184,7 +185,7 @@
           ARCH=amd64 TARGET_SUPPORTED_ARCH=x86_64 DEST=build/packages/debian/amd64 tools/packaging/debian/create_deb.sh
           ARCH=arm64 TARGET_SUPPORTED_ARCH=aarch64 DEST=build/packages/debian/arm64 tools/packaging/debian/create_deb.sh
         if: ${{ needs.changes.outputs.changed == 'true' }}
-   
+
   get-test-cases:
     runs-on: ubuntu-latest
     outputs:
@@ -192,7 +193,7 @@
     steps:
       - name: Checkout
         uses: actions/checkout@v2
-      
+
       - name: Setup Python
         uses: actions/setup-python@v2.1.4
 
@@ -208,11 +209,7 @@
           
   run-test-case:
     runs-on: ubuntu-latest
-<<<<<<< HEAD
-    needs: [changes, get-test-cases]
-=======
-    needs: [get-test-cases, build]
->>>>>>> 27d3ebf5
+    needs: [changes, get-test-cases, build]
     strategy:
       matrix: ${{ fromJson(needs.get-test-cases.outputs.matrix) }}
     steps:
@@ -221,41 +218,35 @@
         with:
           repository: 'aws-observability/aws-otel-collector-test-framework'
           path: testing-framework
-<<<<<<< HEAD
-        if: ${{ needs.changes.outputs.changed == 'true' }}
-          
-=======
-
->>>>>>> 27d3ebf5
+        if: ${{ needs.changes.outputs.changed == 'true' }}
+
       - name: Check out Collector
         uses: actions/checkout@v2
         with:
           path: aws-otel-collector
         if: ${{ needs.changes.outputs.changed == 'true' }}
-          
+
       - name: Set up JDK 1.11
         uses: actions/setup-java@v1
         with:
           java-version: 1.11
         if: ${{ needs.changes.outputs.changed == 'true' }}
-      
+
       - name: Set up terraform
         uses: hashicorp/setup-terraform@v1.2.1
-<<<<<<< HEAD
-        if: ${{ needs.changes.outputs.changed == 'true' }}
-        
-=======
+        if: ${{ needs.changes.outputs.changed == 'true' }}
 
       - name: restore cached binaries
         uses: actions/cache@v2
         with:
           key: "cached_binaries_${{ github.run_id }}"
           path: build
+        if: ${{ needs.changes.outputs.changed == 'true' }}
 
       - name: copy binary
         run: cp -R build aws-otel-collector/build
-
->>>>>>> 27d3ebf5
+        if: ${{ needs.changes.outputs.changed == 'true' }}
+
       - name: Run test
         run: | 
           if [[ -f testing-framework/terraform/testcases/${{ matrix.testcase }}/parameters.tfvars ]] ; then opts="-var-file=../testcases/${{ matrix.testcase }}/parameters.tfvars" ; else opts="" ; fi
