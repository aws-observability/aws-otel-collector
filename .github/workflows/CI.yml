--- conflicted
+++ resolved
@@ -47,13 +47,8 @@
   GITHB_RUN_ID: ${{ github.run_id }}
   DDB_TABLE_NAME: BatchTestCache
   MAX_JOBS: 90
-<<<<<<< HEAD
   BATCH_INCLUDED_SERVICES: EC2,ECS
-  GO_VERSION: ~1.18.9
-=======
-  BATCH_INCLUDED_SERVICES: EKS,ECS,EC2,EKS_ARM64,EKS_FARGATE
   GO_VERSION: ~1.20.2
->>>>>>> b575a2da
 
 concurrency:
   group: ci-batched${{ github.ref_name }}
