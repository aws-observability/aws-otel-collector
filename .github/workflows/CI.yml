--- conflicted
+++ resolved
@@ -49,13 +49,8 @@
   GITHB_RUN_ID: ${{ github.run_id }}
   DDB_TABLE_NAME: BatchTestCache
   MAX_JOBS: 110
-<<<<<<< HEAD
   BATCH_INCLUDED_SERVICES: ECS,EC2,EKS,EKS_ARM64
-  GO_VERSION: ~1.20.5
-=======
-  BATCH_INCLUDED_SERVICES: EKS,ECS,EC2,EKS_ARM64,EKS_FARGATE
   GO_VERSION: ~1.20.6
->>>>>>> 2ee64a64
 
 
 concurrency:
