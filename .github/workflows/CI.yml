--- conflicted
+++ resolved
@@ -47,13 +47,8 @@
   GITHB_RUN_ID: ${{ github.run_id }}
   DDB_TABLE_NAME: BatchTestCache
   MAX_JOBS: 90
-<<<<<<< HEAD
   BATCH_INCLUDED_SERVICES: EC2,ECS
   GO_VERSION: ~1.18.8
-=======
-  BATCH_INCLUDED_SERVICES: EC2
-  GO_VERSION: ~1.18.9
->>>>>>> 0cceb95d
 
 
 concurrency:
