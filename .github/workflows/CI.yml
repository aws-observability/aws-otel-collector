--- conflicted
+++ resolved
@@ -415,20 +415,6 @@
     steps:
       - uses: actions/checkout@v2
 
-<<<<<<< HEAD
-=======
-      - name: Check if the platform is supported
-        run: |
-          # if platform file is not presented, we treat it as all platforms supported
-          # if platform file is presented, we check if the current platform name is in the file
-          platform_file="$PWD/e2etest/testcases/${{ matrix.testing_suite }}/supported_platforms"
-          if [[ -f $platform_file ]] && [ ! "$(grep -i 'ECS' $platform_file)" ] ; then exit 0 ; fi 
-
-          # check if the taskdef is presented and add it into the var file if yes
-          taskdef_file="$PWD/e2etest/testcases/${{ matrix.testing_suite }}/ecs-taskdef.tpl" 
-          if [[ -f $taskdef_file ]] ; then echo "ecs_taskdef_path=\"$taskdef_file\"" >> e2etest/testcases/${{ matrix.testing_suite }}/testing-suite.tfvar ; fi
-
->>>>>>> 3c51979d
       - name: Configure AWS Credentials
         uses: aws-actions/configure-aws-credentials@v1
         with:
@@ -455,7 +441,7 @@
           pwd=$PWD
           # check if the taskdef is presented and add it into the var file if yes
           taskdef_file="$pwd/e2etest/testcases/${{ matrix.testing_suite }}/ecs-taskdef.tpl" 
-          if [[ -f $taskdef_file ]] ; then echo "ecs_taskdef_path=\"$taskdef_file\"" >> e2etest/testcases/${{ matrix.testing_suite }}/testing-suite.tfvar 
+          if [[ -f $taskdef_file ]] ; then echo "ecs_taskdef_path=\"$taskdef_file\"" >> e2etest/testcases/${{ matrix.testing_suite }}/testing-suite.tfvar ; fi
           cd testing-framework/terraform/ecs && terraform init && terraform apply -auto-approve -var="ecs_launch_type=${{ matrix.launch_type }}" -var="aoc_version=${{ needs.e2etest-preparation.outputs.version }}" -var="otconfig_path=$pwd/e2etest/testcases/${{ matrix.testing_suite }}/otconfig.yaml" -var-file="$pwd/e2etest/testcases/${{ matrix.testing_suite }}/testing-suite.tfvar"
           
       - name: Destroy resources
