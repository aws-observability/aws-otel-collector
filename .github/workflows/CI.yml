--- conflicted
+++ resolved
@@ -385,15 +385,9 @@
       - name: Create zip file and manifest for SSM package
         if: steps.cached_ssm.outputs.cache-hit != 'true'
         run: |
-<<<<<<< HEAD
-          # Use a version with github run id as same as e2etest-preparation
-          # Cache the zip file and the manifest file
-          python3 tools/ssm/ssm_manifest.py "`cat VERSION`-${{ github.run_id }}"
-=======
           ssm_pkg_version="$(cat VERSION)-$(git rev-parse --short HEAD)"
           rm -rf $PACKAGING_ROOT/ssm
           python3 tools/ssm/ssm_manifest.py ${ssm_pkg_version}
->>>>>>> b601defc
 
   e2etest-preparation:
     runs-on: ubuntu-latest
