--- conflicted
+++ resolved
@@ -43,16 +43,12 @@
   WIN_SIGNED_PKG_BUCKET: aoc-aws-signer-signed-artifact-dest
   WIN_UNSIGNED_PKG_FOLDER: OTelCollectorAuthenticode/AuthenticodeSigner-SHA256-RSA
   WIN_SIGNED_PKG_FOLDER: OTelCollectorAuthenticode/AuthenticodeSigner-SHA256-RSA
-<<<<<<< HEAD
   INTEGRATION_TEST_REGION_1: us-east-2
   INTEGRATION_TEST_AMP_1: "https://aps-workspaces.us-east-2.amazonaws.com/workspaces/ws-1de68e95-0680-42bb-8e55-67e7fd5d0861"
   INTEGRATION_TEST_REGION_2: us-west-2
   INTEGRATION_TEST_AMP_2: "https://aps-workspaces.us-west-2.amazonaws.com/workspaces/ws-cd278045-1d6e-4550-a207-c5046a1b40b8"
   SSM_PACKAGE_NAME: "testAWSDistroOTel-Collector"
 
-=======
-  SSM_PACKAGE_NAME: "testAWSDistroOTel-Collector"
->>>>>>> 543db00e
 concurrency:
   group: ci-${{ github.ref_name }}
   cancel-in-progress: true
@@ -387,14 +383,8 @@
       - name: Create zip file and manifest for SSM package
         if: steps.cached_ssm.outputs.cache-hit != 'true'
         run: |
-<<<<<<< HEAD
           # Use a version with github run id as same as e2etest-preparation
           # Cache the zip file and the manifest file
-          rm -rf build/packages/ssm
-=======
-          # use a version with github run id as same as e2etest-preparation
-          rm -rf $PACKAGING_ROOT/ssm
->>>>>>> 543db00e
           python3 tools/ssm/ssm_manifest.py "`cat VERSION`-${{ github.run_id }}"
 
   e2etest-preparation:
@@ -503,8 +493,6 @@
       - name: Create SSM package
         run: |
           ssm_pkg_version=`cat build/packages/VERSION`
-<<<<<<< HEAD
-
           (aws ssm describe-document --name ${SSM_PACKAGE_NAME} --version-name ${ssm_pkg_version} >/dev/null 2>&1) || {
             pip3 install boto3
             aws s3 cp build/packages/ssm s3://aws-otel-collector-test/ssm/${ssm_pkg_version} --recursive
@@ -512,13 +500,6 @@
             do
                 python3 tools/ssm/ssm_create.py --no-default ${SSM_PACKAGE_NAME} ${ssm_pkg_version} aws-otel-collector-test/ssm/${ssm_pkg_version} ${region}
             done
-=======
-          (aws ssm describe-document --name ${SSM_PACKAGE_NAME} --version-name ${ssm_pkg_version} >/dev/null 2>&1) || {
-            pip3 install boto3
-            aws s3 cp build/packages/ssm s3://aws-otel-collector-test/ssm/${ssm_pkg_version} --recursive
-            python3 tools/ssm/ssm_create.py --no-default ${SSM_PACKAGE_NAME} ${ssm_pkg_version} aws-otel-collector-test/ssm/${ssm_pkg_version} us-west-2
->>>>>>> 543db00e
-          }
 
 
 
@@ -1143,13 +1124,8 @@
         if: steps.cache_packages.outputs.cache-hit == 'true'
         run: |
           ssm_pkg_version=`cat build/packages/VERSION`
-<<<<<<< HEAD
           for region in $INTEGRATION_TEST_REGION_1 $INTEGRATION_TEST_REGION_2
           do
               aws ssm describe-document --name ${SSM_PACKAGE_NAME} --version-name ${ssm_pkg_version} --region ${region} >/dev/null 2>&1 && \
                 aws ssm delete-document --name ${SSM_PACKAGE_NAME} --version-name ${ssm_pkg_version} --region ${region}
           done
-=======
-          aws ssm describe-document --name ${SSM_PACKAGE_NAME} --version-name ${ssm_pkg_version} >/dev/null 2>&1 && \
-            aws ssm delete-document --name ${SSM_PACKAGE_NAME} --version-name ${ssm_pkg_version}
->>>>>>> 543db00e
