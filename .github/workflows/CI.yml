# Copyright Amazon.com, Inc. or its affiliates. All Rights Reserved.
#
# Licensed under the Apache License, Version 2.0 (the "License").
# You may not use this file except in compliance with the License.
# A copy of the License is located at
#
#     http://www.apache.org/licenses/LICENSE-2.0
#
# or in the "license" file accompanying this file. This file is distributed
# on an "AS IS" BASIS, WITHOUT WARRANTIES OR CONDITIONS OF ANY KIND, either
# express or implied. See the License for the specific language governing
# permissions and limitations under the License.

name: C/I
on:
  push:
    branches:
      - main
      - release/v*
      - dev
      - dev/*
    paths-ignore:
      - '.github/**'
      - '!.github/workflows/CI.yml'
      - '**.md'

  # from collector and contrib repo
  repository_dispatch:
    types: [dependency-build, workflow-run]

env:
  IMAGE_NAME: aws-otel-collector
  PACKAGING_ROOT: build/packages
  ECR_REPO: aws-otel-test/adot-collector-integration-test
  TF_VAR_aws_access_key_id: ${{ secrets.INTEG_TEST_AWS_KEY_ID }}
  TF_VAR_aws_secret_access_key: ${{ secrets.INTEG_TEST_AWS_KEY_SECRET }}
  TF_VAR_aoc_vpc_name: aoc-vpc-large
  TF_VAR_aoc_vpc_security_group: aoc-vpc-security-group-large
  # TF_VAR_patch: 'true'
  PKG_SIGN_PRIVATE_KEY_NAME: aoc-linux-pkg-signing-gpg-key
  WIN_UNSIGNED_PKG_BUCKET: aoc-aws-signer-unsigned-artifact-src
  WIN_SIGNED_PKG_BUCKET: aoc-aws-signer-signed-artifact-dest
  WIN_UNSIGNED_PKG_FOLDER: OTelCollectorAuthenticode/AuthenticodeSigner-SHA256-RSA
  WIN_SIGNED_PKG_FOLDER: OTelCollectorAuthenticode/AuthenticodeSigner-SHA256-RSA
  INTEGRATION_TEST_FIRST_REGION: us-east-2
  INTEGRATION_TEST_AMP_FIRST_REGION: "https://aps-workspaces.us-east-2.amazonaws.com/workspaces/ws-1de68e95-0680-42bb-8e55-67e7fd5d0861"
  INTEGRATION_TEST_SECOND_REGION: us-west-2
  INTEGRATION_TEST_AMP_SECOND_REGION: "https://aps-workspaces.us-west-2.amazonaws.com/workspaces/ws-cd278045-1d6e-4550-a207-c5046a1b40b8"
  SSM_PACKAGE_NAME: "testAWSDistroOTel-Collector"

concurrency:
  group: ci-${{ github.ref_name }}
  cancel-in-progress: true

jobs:
  build-aotutil:
    runs-on: ubuntu-latest
    steps:
      - name: Check out testing framework
        uses: actions/checkout@v2
        with:
          repository: 'aws-observability/aws-otel-test-framework'
          path: testing-framework
      - name: Set up Go 1.x
        uses: actions/setup-go@v2
        with:
          go-version: 1.17
      - name: Install Go tools
        run: cd /tmp && go get -u golang.org/x/tools/cmd/goimports
      - name: Build aotutil
        run: cd testing-framework/cmd/aotutil && make build
      - name: Cache aotutil
        uses: actions/cache@v2
        with:
          key: "aotutil_${{ github.run_id }}"
          path: testing-framework/cmd/aotutil/aotutil

  build:
    needs:
      - build-aotutil
    runs-on: ubuntu-latest

    steps:
    # Set up building environment, patch the dev repo code on dispatch events.
    - name: Set up Go 1.x
      uses: actions/setup-go@v2
      with:
        go-version: 1.17

    - uses: actions/checkout@v2

    - name: Checkout dev opentelemetry-collector-contrib
      if: github.event_name == 'repository_dispatch' && github.event.action == 'dependency-build'
      uses: actions/checkout@v2
      with:
        repository: ${{ github.repository_owner }}/opentelemetry-collector-contrib
        ref: main
        path: pkg/opentelemetry-collector-contrib

    - name: Checkout dev opentelemetry-collector
      if: github.event_name == 'repository_dispatch' && github.event.action == 'dependency-build'
      uses: actions/checkout@v2
      with:
        repository: ${{ github.repository_owner }}/opentelemetry-collector
        ref: main
        path: pkg/opentelemetry-collector

    - name: append replace statement to go.mod to build with dev repo
      if: github.event_name == 'repository_dispatch' && github.event.action == 'dependency-build'
      run: |
        echo "replace github.com/open-telemetry/opentelemetry-collector-contrib/exporter/awsxrayexporter => ./pkg/opentelemetry-collector-contrib/exporter/awsxrayexporter" >> go.mod
        echo "replace go.opentelemetry.io/collector => ./pkg/opentelemetry-collector" >> go.mod
        cat go.mod
        ls pkg

    #Cache go build and dependencies before making unit testing and build
    #Samples codes for different OS: https://github.com/actions/cache/blob/main/examples.md#go---modules
    #Since we are using Linux, the go packages are in /go/pkg/mod and build are in /.cache/go-build
    #Also speed up unit testing since go test uses the go build cache and also speed up the go build.
    - name: Cache go
      id: cached_go
      uses: actions/cache@v2
      env:
        cache-name: cached_go_modules
      with:
        path: |
          ~/go/pkg/mod
          ~/.cache/go-build
        key: v1-go-pkg-mod-${{ runner.os }}-${{ hashFiles('**/go.sum') }}

    - name: Cache binaries
      id: cached_binaries
      uses: actions/cache@v2
      with:
        key: "cached_binaries_${{ github.run_id }}"
        path: build

    # Unit Test and attach test coverage badge
    - name: Unit Test
      if: steps.cached_binaries.outputs.cache-hit != 'true'
      run: make test

    - name: Upload Coverage report to CodeCov
      if: steps.cached_binaries.outputs.cache-hit != 'true'
      uses: codecov/codecov-action@v2
      with:
        file: ./coverage.txt

    # Build and archive binaries into cache.
    - name: Build Binaries
      if: steps.cached_binaries.outputs.cache-hit != 'true'
      run: make build

    # upload the binaries to artifact as well because cache@v2 hasn't support windows
    - name: Upload
      uses: actions/upload-artifact@v2
      with:
        name: binary_artifacts
        path: build

  packaging-msi:
    needs: build
    runs-on: windows-latest
    steps:
      - uses: actions/checkout@v2

      - name: Download built artifacts
        uses: actions/download-artifact@v2
        with:
          name: binary_artifacts
          path: build

      - name: Display structure of downloaded files
        run: ls -R

      - name: Create msi file using candle and light
        run: .\tools\packaging\windows\create_msi.ps1

      - name: Install AWS Cli v2
        run: |
          Invoke-WebRequest -Uri "https://awscli.amazonaws.com/AWSCLIV2.msi" -OutFile "AWSCLIV2.msi"
          msiexec.exe /i AWSCLIV2.msi /passive
          [System.Environment]::SetEnvironmentVariable('Path',$Env:Path + ";C:\\Program Files\\Amazon\\AWSCLIV2",'User')

      - name: Sign windows artifacts
        run: |
          $pkgfile = "build\packages\windows\amd64\aws-otel-collector.msi"
          $hashobj = Get-FileHash -Algorithm sha256 $pkgfile
          $hash = $hashobj.Hash
          $create_date = Get-Date -format s
          aws s3api put-object "--body" $pkgfile "--bucket" ${{ env.WIN_UNSIGNED_PKG_BUCKET }} "--key" ${{ env.WIN_UNSIGNED_PKG_FOLDER }}/aws-otel-collector-$hash.msi
          $objkey = ""
          for ($num = 1 ; $num -le 60 ; $num++) { # 60 * 10 = 600s = 10min timeout
             Start-Sleep -s 10
             Write-Output "Poll number $num"
             $objkey = aws s3api list-objects "--bucket" ${{ env.WIN_SIGNED_PKG_BUCKET }} "--prefix" ${{ env.WIN_SIGNED_PKG_FOLDER }}/aws-otel-collector-$hash.msi "--output" text "--query" "Contents[?LastModified>'$create_date'].Key|[0]"
             if ($objkey -ne "None") {
               Write-Output "Found: $objkey"
               break
             } else {
               Write-Output "$objkey returned, obj not available yet, try again later"
             }
          }
          if ($objkey -eq "None") {
            Throw "Could not find the signed artifact"
          }
          aws s3api get-object "--bucket" ${{ env.WIN_SIGNED_PKG_BUCKET }} "--key" $objkey $pkgfile
        env:
          AWS_ACCESS_KEY_ID: ${{ secrets.SIGN_PKG_AWS_ACCESS_KEY_ID }}
          AWS_SECRET_ACCESS_KEY: ${{ secrets.SIGN_PKG_AWS_SECRET_ACCESS_KEY }}
          AWS_DEFAULT_REGION: us-west-2

      - name: Verify package signature
        run: |
          $pkgfile = "build\packages\windows\amd64\aws-otel-collector.msi"
          $sig = Get-AuthenticodeSignature $pkgfile
          $status = $sig.Status
          if ($status -ne "Valid") {
            Throw "Invalid signature found: $status"
          }
          Write-Output "Valid signature found from the package"

      - name: Upload the msi
        uses: actions/upload-artifact@v2
        with:
          name: msi_artifacts
          path: build/packages

  packaging-rpm:
    runs-on: ubuntu-latest
    needs: build
    steps:
      # Build and archive rpms into cache.
      - uses: actions/checkout@v2

      - name: Cache rpms
        id: cached_rpms
        uses: actions/cache@v2
        with:
          key: "cached_rpms_${{ github.run_id }}"
          path: build/packages

      - name: restore cached binaries
        if: steps.cached_rpms.outputs.cache-hit != 'true'
        uses: actions/cache@v2
        with:
          key: "cached_binaries_${{ github.run_id }}"
          path: build

      - name: Display structure of downloaded files
        run: ls -R

      - name: Build RPM
        if: steps.cached_rpms.outputs.cache-hit != 'true'
        run: |
          ARCH=x86_64 DEST=build/packages/linux/amd64 tools/packaging/linux/create_rpm.sh
          ARCH=aarch64 DEST=build/packages/linux/arm64 tools/packaging/linux/create_rpm.sh

      - name: Download Package Signing GPG key
        if: steps.cached_rpms.outputs.cache-hit != 'true'
        run: |
          aws secretsmanager get-secret-value --region us-west-2 --secret-id "$PKG_SIGN_PRIVATE_KEY_NAME" | jq -r ".SecretString" > pkg_sign_private.key
          md5sum pkg_sign_private.key
        env:
          AWS_ACCESS_KEY_ID: ${{ secrets.SIGN_PKG_AWS_ACCESS_KEY_ID }}
          AWS_SECRET_ACCESS_KEY: ${{ secrets.SIGN_PKG_AWS_SECRET_ACCESS_KEY }}

      - name: Import Package Signing GPG Key
        if: steps.cached_rpms.outputs.cache-hit != 'true'
        run: |
          gpg --import pkg_sign_private.key
          gpg --list-keys
          gpg --armor --export -a "aws-otel-collector@amazon.com" > pkg_sign_public.key
          rpm --import pkg_sign_public.key
          echo "%_gpg_name aws-otel-collector@amazon.com" > ~/.rpmmacros
          md5sum pkg_sign_public.key
          shred -fuvz pkg_sign_private.key

      - name: Sign RPM Pakcage
        if: steps.cached_rpms.outputs.cache-hit != 'true'
        run: |
          rpmsign --addsign build/packages/linux/*/*.rpm

      - name: Remove Package Signing GPG Key from local GPG Key Ring
        if: steps.cached_rpms.outputs.cache-hit != 'true'
        run: |
          gpg --fingerprint --with-colons aws-otel-collector@amazon.com grep "^fpr" | sed -n 's/^fpr:::::::::\([[:alnum:]]\+\):/\1/p' | xargs gpg --batch --yes --delete-secret-keys
          gpg --list-secret-keys

  packaging-deb:
    runs-on: ubuntu-latest
    needs: build
    steps:
      # Build and archive debs into cache.
      - uses: actions/checkout@v2

      - name: Cache Debs
        id: cached_debs
        uses: actions/cache@v2
        with:
          key: "cached_debs_${{ github.run_id }}"
          path: build/packages

      - name: restore cached binaries
        if: steps.cached_debs.outputs.cache-hit != 'true'
        uses: actions/cache@v2
        with:
          key: "cached_binaries_${{ github.run_id }}"
          path: build

      - name: Build Debs
        if: steps.cached_debs.outputs.cache-hit != 'true'
        run: |
          ARCH=amd64 TARGET_SUPPORTED_ARCH=x86_64 DEST=build/packages/debian/amd64 tools/packaging/debian/create_deb.sh
          ARCH=arm64 TARGET_SUPPORTED_ARCH=aarch64 DEST=build/packages/debian/arm64 tools/packaging/debian/create_deb.sh

      - name: Download Package Signing GPG key
        if: steps.cached_debs.outputs.cache-hit != 'true'
        run: |
          aws secretsmanager get-secret-value --region us-west-2 --secret-id "$PKG_SIGN_PRIVATE_KEY_NAME" | jq -r ".SecretString" > pkg_sign_private.key
          md5sum pkg_sign_private.key
        env:
          AWS_ACCESS_KEY_ID: ${{ secrets.SIGN_PKG_AWS_ACCESS_KEY_ID }}
          AWS_SECRET_ACCESS_KEY: ${{ secrets.SIGN_PKG_AWS_SECRET_ACCESS_KEY }}

      - name: Import Package Signing GPG Key
        if: steps.cached_debs.outputs.cache-hit != 'true'
        run: |
          gpg --import pkg_sign_private.key
          gpg --list-secret-keys
          shred -fuvz pkg_sign_private.key

      - name: Sign DEB Pakcage
        if: steps.cached_debs.outputs.cache-hit != 'true'
        run: |
          sudo apt install -y dpkg-sig
          dpkg-sig --sign origin -k "aws-otel-collector@amazon.com" build/packages/debian/*/*.deb

      - name: Remove Package Signing GPG Key from local GPG Key Ring
        if: steps.cached_debs.outputs.cache-hit != 'true'
        run: |
          gpg --fingerprint --with-colons aws-otel-collector@amazon.com grep "^fpr" | sed -n 's/^fpr:::::::::\([[:alnum:]]\+\):/\1/p' | xargs gpg --batch --yes --delete-secret-keys
          gpg --list-secret-keys

  packaging-image:
    runs-on: ubuntu-latest
    needs: build
    steps:
      # Build and archive image into cache
      - uses: actions/checkout@v2

      - name: Cache Image
        id: cached_image
        uses: actions/cache@v2
        with:
          key: "cached_image_${{ github.run_id }}"
          path: "${{ env.PACKAGING_ROOT }}"

      - name: restore cached binaries
        if: steps.cached_image.outputs.cache-hit != 'true'
        uses: actions/cache@v2
        with:
          key: "cached_binaries_${{ github.run_id }}"
          path: build

      - name: Build Image
        if: steps.cached_image.outputs.cache-hit != 'true'
        run: docker build -t $IMAGE_NAME -f cmd/awscollector/Dockerfile .

      - name: Extract the Image file
        if: steps.cached_image.outputs.cache-hit != 'true'
        run: |
          mkdir -p $PACKAGING_ROOT
          docker save --output $PACKAGING_ROOT/$IMAGE_NAME.tar $IMAGE_NAME

  packaging-ssm:
    runs-on: ubuntu-latest
    needs: [packaging-rpm, packaging-deb, packaging-msi]
    steps:
      # Build and archive SSM package into cache.
      - uses: actions/checkout@v2

      - name: Cache SSM files
        id: cached_ssm
        uses: actions/cache@v2
        with:
          key: "cached_ssm_${{ github.run_id }}"
          path: build/packages/ssm

      - name: Restore cached rpms
        if: steps.cached_ssm.outputs.cache-hit != 'true'
        uses: actions/cache@v2
        with:
          key: "cached_rpms_${{ github.run_id }}"
          path: build/packages

      - name: Restore cached debs
        if: steps.cached_ssm.outputs.cache-hit != 'true'
        uses: actions/cache@v2
        with:
          key: "cached_debs_${{ github.run_id }}"
          path: build/packages

      - name: Download built artifacts
        if: steps.cached_ssm.outputs.cache-hit != 'true'
        uses: actions/download-artifact@v2
        with:
          name: msi_artifacts
          path: build/packages

      - run: ls -R

      - name: Create zip file and manifest for SSM package
        if: steps.cached_ssm.outputs.cache-hit != 'true'
        run: |
          # Use a version with github run id as same as e2etest-preparation
          # Cache the zip file and the manifest file
          rm -rf build/packages/ssm
          python3 tools/ssm/ssm_manifest.py "`cat VERSION`-${{ github.run_id }}"

  e2etest-preparation:
    runs-on: ubuntu-latest
    needs: [packaging-rpm, packaging-deb, packaging-msi, packaging-image, packaging-ssm]
    outputs:
      version: ${{ steps.versioning.outputs.version }}
    steps:
      # Archive all the packages into one, and build a unique version number for e2etesting
      - uses: actions/checkout@v2

      - name: Cache the packages
        id: cached_packages
        uses: actions/cache@v2
        with:
          key: "cached_packages_${{ github.run_id }}"
          path: build/packages

      - name: Restore cached rpms
        if: steps.cached_packages.outputs.cache-hit != 'true'
        uses: actions/cache@v2
        with:
          key: "cached_rpms_${{ github.run_id }}"
          path: build/packages

      - name: Restore cached debs
        if: steps.cached_packages.outputs.cache-hit != 'true'
        uses: actions/cache@v2
        with:
          key: "cached_debs_${{ github.run_id }}"
          path: build/packages

      - name: Restore cached image
        if: steps.cached_packages.outputs.cache-hit != 'true'
        uses: actions/cache@v2
        with:
          key: "cached_image_${{ github.run_id }}"
          path: build/packages

      - name: Download built artifacts
        if: steps.cached_packages.outputs.cache-hit != 'true'
        uses: actions/download-artifact@v2
        with:
          name: msi_artifacts
          path: build/packages

      - name: Restore cached ssm
        if: steps.cached_packages.outputs.cache-hit != 'true'
        uses: actions/cache@v2
        with:
          key: "cached_ssm_${{ github.run_id }}"
          path: build/packages/ssm

      - run: ls -R

      - name: Versioning for testing
        id: versioning
        run: |
          # build a version with github run id so that we can distingush each build for integ-test
          Version="`cat VERSION`-$GITHUB_RUN_ID"
          echo $Version > build/packages/VERSION
          cat build/packages/VERSION
          echo "::set-output name=version::$Version"

      - name: prepare CI&CD stack
        run: |
          cp .aoc-stack-test.yml build/packages/
          cp .aoc-stack-release.yml build/packages/

  e2etest-release:
    runs-on: ubuntu-latest
    needs: [e2etest-preparation]
    steps:
      - uses: actions/checkout@v2

      - name: Cache if success
        id: e2etest-release
        uses: actions/cache@v2
        with:
          path: |
            VERSION
          key: e2etest-release-${{ github.run_id }}

      - name: Configure AWS Credentials
        uses: aws-actions/configure-aws-credentials@v1
        with:
          aws-access-key-id: ${{ secrets.INTEG_TEST_AWS_KEY_ID }}
          aws-secret-access-key: ${{ secrets.INTEG_TEST_AWS_KEY_SECRET }}
          aws-region: us-west-2

      - name: restore cached rpms
        uses: actions/cache@v2
        with:
          key: "cached_packages_${{ github.run_id }}"
          path: build/packages

      - name: Create SSM package
        run: |
          ssm_pkg_version=`cat build/packages/VERSION`

          (aws ssm describe-document --name ${SSM_PACKAGE_NAME} --version-name ${ssm_pkg_version} >/dev/null 2>&1) || {
            pip3 install boto3
            aws s3 cp build/packages/ssm s3://aws-otel-collector-test/ssm/${ssm_pkg_version} --recursive
            for region in $INTEGRATION_TEST_FIRST_REGION $INTEGRATION_TEST_SECOND_REGION
            do
                python3 tools/ssm/ssm_create.py --no-default ${SSM_PACKAGE_NAME} ${ssm_pkg_version} aws-otel-collector-test/ssm/${ssm_pkg_version} ${region}
            done
          }



      - name: Upload to S3 in the testing stack
        if: steps.e2etest-release.outputs.cache-hit != 'true'
        run: s3_bucket_name=aws-otel-collector-test upload_to_latest=0 bash tools/release/image-binary-release/s3-release.sh

      - name: Login to Public ECR
        if: steps.e2etest-release.outputs.cache-hit != 'true'
        id: login-ecr
        uses: docker/login-action@v1
        with:
          registry: public.ecr.aws
          username: ${{ secrets.INTEG_TEST_AWS_KEY_ID }}
          password: ${{ secrets.INTEG_TEST_AWS_KEY_SECRET }}
        env:
          AWS_REGION: us-east-1

      - name: upload to ECR
        if: steps.e2etest-release.outputs.cache-hit != 'true'
        run: |
          docker load < build/packages/$IMAGE_NAME.tar
          docker tag $IMAGE_NAME public.ecr.aws/$ECR_REPO:${{ needs.e2etest-preparation.outputs.version }}
          docker push public.ecr.aws/$ECR_REPO:${{ needs.e2etest-preparation.outputs.version }}


  get-testing-suites:
    runs-on: ubuntu-latest
    outputs:
      eks-matrix: ${{ steps.set-matrix.outputs.eks-matrix }}
      eks-fargate-matrix: ${{ steps.set-matrix.outputs.eks-fargate-matrix }}
      eks-adot-operator-matrix: ${{ steps.set-matrix.outputs.eks-adot-operator-matrix }}
      ecs-matrix: ${{ steps.set-matrix.outputs.ecs-matrix }}
      ec2-matrix-1: ${{ steps.set-matrix.outputs.ec2-matrix-1 }}
      ec2-matrix-2: ${{ steps.set-matrix.outputs.ec2-matrix-2 }}
      ec2-matrix-3: ${{ steps.set-matrix.outputs.ec2-matrix-3 }}
    steps:
      - name: Checkout
        uses: actions/checkout@v2

      - name: Setup Python
        uses: actions/setup-python@v2.3.1

      - name: Get all the testing suites
        id: set-matrix
        run: |
          ec2_matrix_1=$(python e2etest/get-testcases.py ec2_matrix_1)
          ec2_matrix_2=$(python e2etest/get-testcases.py ec2_matrix_2)
          ec2_matrix_3=$(python e2etest/get-testcases.py ec2_matrix_3)
          ecs_matrix=$(python e2etest/get-testcases.py ecs_matrix)
          eks_matrix=$(python e2etest/get-testcases.py eks_matrix)
          eks_fargate_matrix=$(python e2etest/get-testcases.py eks_fargate_matrix)
          eks_adot_operator_matrix=$(python e2etest/get-testcases.py eks_adot_operator_matrix)
          echo "::set-output name=eks-matrix::$eks_matrix"
          echo "::set-output name=eks-fargate-matrix::$eks_fargate_matrix"
          echo "::set-output name=eks-adot-operator-matrix::$eks_adot_operator_matrix"
          echo "::set-output name=ecs-matrix::$ecs_matrix"
          echo "::set-output name=ec2-matrix-1::$ec2_matrix_1"
          echo "::set-output name=ec2-matrix-2::$ec2_matrix_2"
          echo "::set-output name=ec2-matrix-3::$ec2_matrix_3"
      - name: List testing suites
        run: |
          echo ${{ steps.set-matrix.outputs.eks-matrix }}
          echo ${{ steps.set-matrix.outputs.eks-fargate-matrix }}
          echo ${{ steps.set-matrix.outputs.eks-adot-operator-matrix }}
          echo ${{ steps.set-matrix.outputs.ecs-matrix }}
          echo ${{ steps.set-matrix.outputs.ec2-matrix-1 }}
          echo ${{ steps.set-matrix.outputs.ec2-matrix-2 }}
          echo ${{ steps.set-matrix.outputs.ec2-matrix-3 }}

  e2etest-ec2-1:
    runs-on: ubuntu-latest
    needs: [get-testing-suites, e2etest-release, e2etest-preparation]
    strategy:
      fail-fast: false
      max-parallel: 10
      matrix: ${{ fromJson(needs.get-testing-suites.outputs.ec2-matrix-1) }}

    steps:
      - uses: actions/checkout@v2

      - name: Cache if success
        id: e2etest-ec2-1
        uses: actions/cache@v2
        with:
          path: |
            VERSION
          key: e2etest-ec2-1-${{ github.run_id }}-${{ matrix.testcase }}-${{ matrix.testing_ami }}

      - name: Configure AWS Credentials
        if: steps.e2etest-ec2-1.outputs.cache-hit != 'true'
        uses: aws-actions/configure-aws-credentials@v1
        with:
          aws-access-key-id: ${{ secrets.INTEG_TEST_AWS_KEY_ID }}
          aws-secret-access-key: ${{ secrets.INTEG_TEST_AWS_KEY_SECRET }}
          aws-region: ${{ env.INTEGRATION_TEST_FIRST_REGION }}

      - name: Set up JDK 11
        if: steps.e2etest-ec2-1.outputs.cache-hit != 'true'
        uses: actions/setup-java@v2
        with:
          distribution: 'zulu'
          java-version: '11'

      - name: Set up terraform
        if: steps.e2etest-ec2-1.outputs.cache-hit != 'true'
        uses: hashicorp/setup-terraform@v1

      - name: Check out testing framework
        if: steps.e2etest-ec2-1.outputs.cache-hit != 'true'
        uses: actions/checkout@v2
        with:
          repository: 'aws-observability/aws-otel-collector-test-framework'
          path: testing-framework

      - name: Restore aoutil
        if: steps.e2etest-ec2-1.outputs.cache-hit != 'true'
        uses: actions/cache@v2
        with:
          key: "aotutil_${{ github.run_id }}"
          path: testing-framework/cmd/aotutil/aotutil

      - name: Run testing suite on ec2
        if: steps.e2etest-ec2-1.outputs.cache-hit != 'true'
        uses: nick-invision/retry@v2
        with:
          max_attempts: 3
          timeout_minutes: 120
          command: |
            opts=""
            cd testing-framework/terraform/ec2
            terraform init
            if [[ -f testing-framework/terraform/testcases/${{ matrix.testcase }}/parameters.tfvars ]] ; then
              opts="-var-file=../testcases/${{ matrix.testcase }}/parameters.tfvars"
            fi
            if terraform apply -auto-approve -lock=false $opts -var="region=$INTEGRATION_TEST_FIRST_REGION"  -var="testing_ami=${{ matrix.testing_ami }}" -var="aoc_version=${{ needs.e2etest-preparation.outputs.version }}" -var="testcase=../testcases/${{ matrix.testcase }}" -var="cortex_instance_endpoint=$INTEGRATION_TEST_AMP_FIRST_REGION"; then
              terraform destroy -auto-approve
            else
              terraform destroy -auto-approve && exit 1
            fi

      #This is here just in case workflow cancel
      - name: Destroy resources
        if: ${{ cancelled() && steps.e2etest-ec2-1.outputs.cache-hit != 'true' }}
        run: |
          cd testing-framework/terraform/ec2 && terraform destroy -auto-approve

  e2etest-ec2-2:
    runs-on: ubuntu-latest
    needs: [get-testing-suites, e2etest-release, e2etest-preparation]
    strategy:
      fail-fast: false
      max-parallel: 10
      matrix: ${{ fromJson(needs.get-testing-suites.outputs.ec2-matrix-2) }}

    steps:
      - uses: actions/checkout@v2

      - name: Cache if success
        id: e2etest-ec2-2
        uses: actions/cache@v2
        with:
          path: |
            VERSION
          key: e2etest-ec2-2-${{ github.run_id }}-${{ matrix.testcase }}-${{ matrix.testing_ami }}

      - name: Configure AWS Credentials
        if: steps.e2etest-ec2-2.outputs.cache-hit != 'true'
        uses: aws-actions/configure-aws-credentials@v1
        with:
          aws-access-key-id: ${{ secrets.INTEG_TEST_AWS_KEY_ID }}
          aws-secret-access-key: ${{ secrets.INTEG_TEST_AWS_KEY_SECRET }}
          aws-region: ${{ env.INTEGRATION_TEST_FIRST_REGION }}

      - name: Set up JDK 11
        if: steps.e2etest-ec2-2.outputs.cache-hit != 'true'
        uses: actions/setup-java@v2
        with:
          distribution: 'zulu'
          java-version: '11'

      - name: Set up terraform
        if: steps.e2etest-ec2-2.outputs.cache-hit != 'true'
        uses: hashicorp/setup-terraform@v1

      - name: Check out testing framework
        if: steps.e2etest-ec2-2.outputs.cache-hit != 'true'
        uses: actions/checkout@v2
        with:
          repository: 'aws-observability/aws-otel-collector-test-framework'
          path: testing-framework

      - name: Restore aoutil
        if: steps.e2etest-ec2-2.outputs.cache-hit != 'true'
        uses: actions/cache@v2
        with:
          key: "aotutil_${{ github.run_id }}"
          path: testing-framework/cmd/aotutil/aotutil

      - name: Run testing suite on ec2
        if: steps.e2etest-ec2-2.outputs.cache-hit != 'true'
        uses: nick-invision/retry@v2
        with:
          max_attempts: 3
          timeout_minutes: 120
          command: |
            opts=""
            cd testing-framework/terraform/ec2
            terraform init
            if [[ -f testing-framework/terraform/testcases/${{ matrix.testcase }}/parameters.tfvars ]] ; then
              opts="-var-file=../testcases/${{ matrix.testcase }}/parameters.tfvars"
            fi
            if terraform apply -auto-approve -lock=false $opts -var="region=$INTEGRATION_TEST_FIRST_REGION" -var="testing_ami=${{ matrix.testing_ami }}" -var="aoc_version=${{ needs.e2etest-preparation.outputs.version }}" -var="testcase=../testcases/${{ matrix.testcase }}" -var="cortex_instance_endpoint=$INTEGRATION_TEST_AMP_FIRST_REGION"; then
              terraform destroy -auto-approve
            else
              terraform destroy -auto-approve && exit 1
            fi

      #This is here just in case workflow cancel
      - name: Destroy resources
        if: ${{ cancelled() && steps.e2etest-ec2-2.outputs.cache-hit != 'true' }}
        run: |
          cd testing-framework/terraform/ec2 && terraform destroy -auto-approve

  e2etest-ec2-3:
    runs-on: ubuntu-latest
    needs: [get-testing-suites, e2etest-release, e2etest-preparation]
    strategy:
      fail-fast: false
      max-parallel: 10
      matrix: ${{ fromJson(needs.get-testing-suites.outputs.ec2-matrix-3) }}

    steps:
      - uses: actions/checkout@v2

      - name: Cache if success
        id: e2etest-ec2-3
        uses: actions/cache@v2
        with:
          path: |
            VERSION
          key: e2etest-ec2-3-${{ github.run_id }}-${{ matrix.testcase }}-${{ matrix.testing_ami }}

      - name: Configure AWS Credentials
        if: steps.e2etest-ec2-3.outputs.cache-hit != 'true'
        uses: aws-actions/configure-aws-credentials@v1
        with:
          aws-access-key-id: ${{ secrets.INTEG_TEST_AWS_KEY_ID }}
          aws-secret-access-key: ${{ secrets.INTEG_TEST_AWS_KEY_SECRET }}
          aws-region: ${{ env.INTEGRATION_TEST_SECOND_REGION }}

      - name: Set up JDK 11
        if: steps.e2etest-ec2-3.outputs.cache-hit != 'true'
        uses: actions/setup-java@v2
        with:
          distribution: 'zulu'
          java-version: '11'

      - name: Set up terraform
        if: steps.e2etest-ec2-3.outputs.cache-hit != 'true'
        uses: hashicorp/setup-terraform@v1

      - name: Check out testing framework
        if: steps.e2etest-ec2-3.outputs.cache-hit != 'true'
        uses: actions/checkout@v2
        with:
          repository: 'aws-observability/aws-otel-collector-test-framework'
          path: testing-framework

      - name: Restore aoutil
        if: steps.e2etest-ec2-3.outputs.cache-hit != 'true'
        uses: actions/cache@v2
        with:
          key: "aotutil_${{ github.run_id }}"
          path: testing-framework/cmd/aotutil/aotutil

      - name: Run testing suite on ec2
        if: steps.e2etest-ec2-3.outputs.cache-hit != 'true'
        uses: nick-invision/retry@v2
        with:
          max_attempts: 3
          timeout_minutes: 120
          command: |
            opts=""
            cd testing-framework/terraform/ec2
            terraform init
            if [[ -f testing-framework/terraform/testcases/${{ matrix.testcase }}/parameters.tfvars ]] ; then
              opts="-var-file=../testcases/${{ matrix.testcase }}/parameters.tfvars"
            fi
            if terraform apply -auto-approve -lock=false $opts -var="region=$INTEGRATION_TEST_SECOND_REGION" -var="testing_ami=${{ matrix.testing_ami }}" -var="aoc_version=${{ needs.e2etest-preparation.outputs.version }}" -var="testcase=../testcases/${{ matrix.testcase }}" -var="cortex_instance_endpoint=$INTEGRATION_TEST_AMP_SECOND_REGION"; then
              terraform destroy -auto-approve
            else
              terraform destroy -auto-approve && exit 1
            fi

      #This is here just in case workflow cancel
      - name: Destroy resources
        if: ${{ cancelled() && steps.e2etest-ec2-3.outputs.cache-hit != 'true' }}
        run: |
          cd testing-framework/terraform/ec2 && terraform destroy -auto-approve

  e2etest-ecs:
    runs-on: ubuntu-latest
    needs: [get-testing-suites, e2etest-release, e2etest-preparation]
    strategy:
      fail-fast: false
      max-parallel: 10
      matrix: ${{ fromJson(needs.get-testing-suites.outputs.ecs-matrix) }}

    steps:
      - uses: actions/checkout@v2

      - name: Cache if success
        id: e2etest-ecs
        uses: actions/cache@v2
        with:
          path: |
            VERSION
          key: e2etest-ecs-${{ github.run_id }}-${{ matrix.testcase }}-${{ matrix.launch_type }}

      - name: Configure AWS Credentials
        if: steps.e2etest-ecs.outputs.cache-hit != 'true'
        uses: aws-actions/configure-aws-credentials@v1
        with:
          aws-access-key-id: ${{ secrets.INTEG_TEST_AWS_KEY_ID }}
          aws-secret-access-key: ${{ secrets.INTEG_TEST_AWS_KEY_SECRET }}
          aws-region: ${{ env.INTEGRATION_TEST_SECOND_REGION }}

      - name: Set up JDK 11
        if: steps.e2etest-ecs.outputs.cache-hit != 'true'
        uses: actions/setup-java@v2
        with:
          distribution: 'zulu'
          java-version: '11'

      - name: Set up terraform
        if: steps.e2etest-ecs.outputs.cache-hit != 'true'
        uses: hashicorp/setup-terraform@v1

      - name: Check out testing framework
        if: steps.e2etest-ecs.outputs.cache-hit != 'true'
        uses: actions/checkout@v2
        with:
          repository: 'aws-observability/aws-otel-collector-test-framework'
          path: testing-framework

      - name: Run testing suite on ecs
        if: steps.e2etest-ecs.outputs.cache-hit != 'true'
        uses: nick-invision/retry@v2
        with:
          max_attempts: 3
          timeout_minutes: 120
          command: |
            opts=""
            cd testing-framework/terraform/ecs
            terraform init
            if [[ -f testing-framework/terraform/testcases/${{ matrix.testcase }}/parameters.tfvars ]] ; then
              opts="-var-file=../testcases/${{ matrix.testcase }}/parameters.tfvars"
            fi
            if terraform apply -auto-approve -lock=false -var="region=$INTEGRATION_TEST_SECOND_REGION" $opts -var="ecs_launch_type=${{ matrix.launch_type }}" -var="aoc_version=${{ needs.e2etest-preparation.outputs.version }}" -var="testcase=../testcases/${{ matrix.testcase }}" -var="cortex_instance_endpoint=$INTEGRATION_TEST_AMP_SECOND_REGION"; then
              terraform destroy -auto-approve
            else
              terraform destroy -auto-approve && exit 1
            fi

      #This is here just in case workflow cancel
      - name: Destroy resources
        if: ${{ cancelled() && steps.e2etest-ecs.outputs.cache-hit != 'true' }}
        run: |
          cd testing-framework/terraform/ecs && terraform destroy -auto-approve

  e2etest-eks:
    runs-on: ubuntu-latest
    needs: [get-testing-suites, e2etest-release, e2etest-preparation]
    strategy:
      fail-fast: false
      max-parallel: 5
      matrix: ${{ fromJson(needs.get-testing-suites.outputs.eks-matrix) }}

    steps:
      - uses: actions/checkout@v2

      - name: Cache if success
        id: e2etest-eks
        uses: actions/cache@v2
        with:
          path: |
            VERSION
          key: e2etest-eks-${{ github.run_id }}-${{ matrix.testcase }}

      - name: Configure AWS Credentials
        if: steps.e2etest-eks.outputs.cache-hit != 'true'
        uses: aws-actions/configure-aws-credentials@v1
        with:
          aws-access-key-id: ${{ secrets.INTEG_TEST_AWS_KEY_ID }}
          aws-secret-access-key: ${{ secrets.INTEG_TEST_AWS_KEY_SECRET }}
          aws-region: ${{ env.INTEGRATION_TEST_SECOND_REGION }}

      - name: Set up JDK 11
        if: steps.e2etest-eks.outputs.cache-hit != 'true'
        uses: actions/setup-java@v2
        with:
          distribution: 'zulu'
          java-version: '11'

      - name: Set up terraform
        if: steps.e2etest-eks.outputs.cache-hit != 'true'
        uses: hashicorp/setup-terraform@v1

      - name: Check out testing framework
        if: steps.e2etest-eks.outputs.cache-hit != 'true'
        uses: actions/checkout@v2
        with:
          repository: 'aws-observability/aws-otel-collector-test-framework'
          path: testing-framework

      - name: Run testing suite on eks
        if: steps.e2etest-eks.outputs.cache-hit != 'true'
<<<<<<< HEAD
        uses: nick-invision/retry@v2
        with:
          max_attempts: 3
          timeout_minutes: 120
          command: |
            opts=""
            cd testing-framework/terraform/eks
            if [[ -f testing-framework/terraform/testcases/${{ matrix.testcase }}/parameters.tfvars ]] ; then
              opts="-var-file=../testcases/${{ matrix.testcase }}/parameters.tfvars"
            fi
            terraform init
            if terraform apply -auto-approve -lock=false $opts -var="region=$INTEGRATION_TEST_SECOND_REGION" -var="aoc_version=${{ needs.e2etest-preparation.outputs.version }}" -var="testcase=../testcases/${{ matrix.testcase }}" -var="cortex_instance_endpoint=$INTEGRATION_TEST_AMP_SECOND_REGION"; then
              terraform destroy -auto-approve
            else
              terraform destroy -auto-approve && exit 1
            fi
=======
        run: |
          if [[ -f testing-framework/terraform/testcases/${{ matrix.testcase }}/parameters.tfvars ]] ; then opts="-var-file=../testcases/${{ matrix.testcase }}/parameters.tfvars" ; else opts="" ; fi
          cd testing-framework/terraform/eks && terraform init && terraform apply -auto-approve -lock=false $opts -var="aoc_version=${{ needs.e2etest-preparation.outputs.version }}" -var="testcase=../testcases/${{ matrix.testcase }}"
>>>>>>> 94d47a07

      - name: Destroy resources
        if: ${{ always() && steps.e2etest-eks.outputs.cache-hit != 'true' }}
        run: |
          cd testing-framework/terraform/eks && terraform destroy -auto-approve

  e2etest-eks-fargate:
    runs-on: ubuntu-latest
    needs: [get-testing-suites, e2etest-release, e2etest-preparation]
    strategy:
      fail-fast: false
      max-parallel: 1
      matrix: ${{ fromJson(needs.get-testing-suites.outputs.eks-fargate-matrix) }}

    steps:
      - uses: actions/checkout@v2

      - name: Cache if success
        id: e2etest-eks-fargate
        uses: actions/cache@v2
        with:
          path: |
            VERSION
          key: e2etest-eks-fargate-${{ github.run_id }}-${{ matrix.testcase }}

      - name: Configure AWS Credentials
        if: steps.e2etest-eks-fargate.outputs.cache-hit != 'true'
        uses: aws-actions/configure-aws-credentials@v1
        with:
          aws-access-key-id: ${{ secrets.INTEG_TEST_AWS_KEY_ID }}
          aws-secret-access-key: ${{ secrets.INTEG_TEST_AWS_KEY_SECRET }}
          aws-region: ${{ env.INTEGRATION_TEST_SECOND_REGION }}

      - name: Set up JDK 11
        if: steps.e2etest-eks-fargate.outputs.cache-hit != 'true'
        uses: actions/setup-java@v2
        with:
          distribution: 'zulu'
          java-version: '11'

      - name: Set up terraform
        if: steps.e2etest-eks-fargate.outputs.cache-hit != 'true'
        uses: hashicorp/setup-terraform@v1

      - name: Check out testing framework
        if: steps.e2etest-eks-fargate.outputs.cache-hit != 'true'
        uses: actions/checkout@v2
        with:
          repository: 'aws-observability/aws-otel-collector-test-framework'
          path: testing-framework

      - name: Run testing suite on eks
        if: steps.e2etest-eks-fargate.outputs.cache-hit != 'true'
        uses: nick-invision/retry@v2
        with:
          max_attempts: 3
          timeout_minutes: 120
          command: |
            opts=""
            cd testing-framework/terraform/eks
            terraform init
            if [[ -f testing-framework/terraform/testcases/${{ matrix.testcase }}/parameters.tfvars ]] ; then
              opts="-var-file=../testcases/${{ matrix.testcase }}/parameters.tfvars"
            fi
            if terraform apply -auto-approve -lock=false $opts -var="region=$INTEGRATION_TEST_SECOND_REGION" -var="aoc_version=${{ needs.e2etest-preparation.outputs.version }}" -var="testcase=../testcases/${{ matrix.testcase }}" -var="cortex_instance_endpoint=$INTEGRATION_TEST_AMP_SECOND_REGION"; then
              terraform destroy -auto-approve -var-file="../testcases/${{ matrix.testcase }}/parameters.tfvars"
            else
              terraform destroy -auto-approve -var-file="../testcases/${{ matrix.testcase }}/parameters.tfvars" && exit 1
            fi

      #This is here just in case workflow cancel
      - name: Destroy resources
        if: ${{ cancelled() && steps.e2etest-eks-fargate.outputs.cache-hit != 'true' }}
        run: |
          cd testing-framework/terraform/eks && terraform destroy -auto-approve

  e2etest-eks-adot-operator:
    runs-on: ubuntu-latest
    needs: [get-testing-suites, e2etest-release, e2etest-preparation]
    strategy:
      fail-fast: false
      max-parallel: 1
      matrix: ${{ fromJson(needs.get-testing-suites.outputs.eks-adot-operator-matrix) }}

    steps:
      - uses: actions/checkout@v2

      - name: Cache if success
        id: e2etest-eks-adot-operator
        uses: actions/cache@v2
        with:
          path: |
            VERSION
          key: e2etest-eks-adot-operator-${{ github.run_id }}-${{ matrix.testcase }}

      - name: Configure AWS Credentials
        if: steps.e2etest-eks-adot-operator.outputs.cache-hit != 'true'
        uses: aws-actions/configure-aws-credentials@v1
        with:
          aws-access-key-id: ${{ secrets.INTEG_TEST_AWS_KEY_ID }}
          aws-secret-access-key: ${{ secrets.INTEG_TEST_AWS_KEY_SECRET }}
          aws-region: ${{ env.INTEGRATION_TEST_SECOND_REGION }}

      - name: Set up JDK 11
        if: steps.e2etest-eks-adot-operator.outputs.cache-hit != 'true'
        uses: actions/setup-java@v2
        with:
          distribution: 'zulu'
          java-version: '11'

      - name: Set up terraform
        if: steps.e2etest-eks-adot-operator.outputs.cache-hit != 'true'
        uses: hashicorp/setup-terraform@v1

      - name: Check out testing framework
        if: steps.e2etest-eks-adot-operator.outputs.cache-hit != 'true'
        uses: actions/checkout@v2
        with:
          repository: 'aws-observability/aws-otel-collector-test-framework'
          path: testing-framework

      - name: Run ADOT Operator testing suite on eks
        if: steps.e2etest-eks-adot-operator.outputs.cache-hit != 'true'
        run: |
          opts=""
          if [[ -f testing-framework/terraform/testcases/${{ matrix.testcase }}/parameters.tfvars ]] ; then
            opts="-var-file=../testcases/${{ matrix.testcase }}/parameters.tfvars"
          fi
          cd testing-framework/terraform/eks && terraform init && terraform apply -auto-approve $opts -var="region=$INTEGRATION_TEST_SECOND_REGION" -var="aoc_version=${{ needs.e2etest-preparation.outputs.version }}" -var="testcase=../testcases/${{ matrix.testcase }}" -var="cortex_instance_endpoint=$INTEGRATION_TEST_AMP_SECOND_REGION"

      - name: Destroy resources
        if: ${{ always() && steps.e2etest-eks-adot-operator.outputs.cache-hit != 'true' }}
        run: |
          cd testing-framework/terraform/eks && terraform destroy -auto-approve -var-file="../testcases/${{ matrix.testcase }}/parameters.tfvars"

  release-candidate:
    runs-on: ubuntu-latest
    if: github.event_name == 'push' # only create the artifact when there's a push, not for dispatch.
    needs: [e2etest-eks, e2etest-eks-adot-operator, e2etest-eks-fargate, e2etest-ecs, e2etest-ec2-1, e2etest-ec2-2, e2etest-ec2-3]
    steps:
      - name: Configure AWS Credentials
        uses: aws-actions/configure-aws-credentials@v1
        with:
          aws-access-key-id: ${{ secrets.INTEG_TEST_AWS_KEY_ID }}
          aws-secret-access-key: ${{ secrets.INTEG_TEST_AWS_KEY_SECRET }}
          aws-region: us-west-2

      - name: restore cached packages
        uses: actions/cache@v2
        with:
          path: build/packages
          key: "cached_packages_${{ github.run_id }}"

      - name: prepare production version
        run: |
          TESTING_VERSION=`cat build/packages/VERSION`
          VERSION=`echo $TESTING_VERSION | awk -F "-" '{print $1}'`
          echo $VERSION > build/packages/VERSION
          echo $GITHUB_SHA > build/packages/GITHUB_SHA
          echo $TESTING_VERSION > build/packages/TESTING_VERSION

      - name: upload packages as release candidate on s3
        run: |
          tar czvf $GITHUB_SHA.tar.gz build
          aws s3 cp $GITHUB_SHA.tar.gz s3://aws-otel-collector-release-candidate/$GITHUB_SHA.tar.gz

      - name: Trigger performance test
        uses: peter-evans/repository-dispatch@v1.1.3
        with:
          token: "${{ secrets.REPO_WRITE_ACCESS_TOKEN }}"
          event-type: trigger-perf
          client-payload: '{"ref": "${{ github.ref }}", "sha": "${{ github.sha }}"}'

  clean:
    runs-on: ubuntu-latest
    if: ${{ always() }}
    needs: [e2etest-eks, e2etest-eks-adot-operator, e2etest-eks-fargate, e2etest-ecs, e2etest-ec2-1, e2etest-ec2-2, e2etest-ec2-3]
    steps:
      - name: Configure AWS Credentials
        uses: aws-actions/configure-aws-credentials@v1
        with:
          aws-access-key-id: ${{ secrets.INTEG_TEST_AWS_KEY_ID }}
          aws-secret-access-key: ${{ secrets.INTEG_TEST_AWS_KEY_SECRET }}
          aws-region: us-west-2

      - name: restore cached packages
        uses: actions/cache@v2
        with:
          path: build/packages
          key: "cached_packages_${{ github.run_id }}"

      - name: clean up SSM test package
        run: |
          ssm_pkg_version=`cat build/packages/VERSION`
          for region in $INTEGRATION_TEST_FIRST_REGION $INTEGRATION_TEST_SECOND_REGION
          do
              aws ssm describe-document --name ${SSM_PACKAGE_NAME} --version-name ${ssm_pkg_version} --region ${region} >/dev/null 2>&1 && \
                aws ssm delete-document --name ${SSM_PACKAGE_NAME} --version-name ${ssm_pkg_version} --region ${region}
          done
<|MERGE_RESOLUTION|>--- conflicted
+++ resolved
@@ -942,28 +942,13 @@
 
       - name: Run testing suite on eks
         if: steps.e2etest-eks.outputs.cache-hit != 'true'
-<<<<<<< HEAD
-        uses: nick-invision/retry@v2
-        with:
-          max_attempts: 3
-          timeout_minutes: 120
-          command: |
-            opts=""
-            cd testing-framework/terraform/eks
-            if [[ -f testing-framework/terraform/testcases/${{ matrix.testcase }}/parameters.tfvars ]] ; then
-              opts="-var-file=../testcases/${{ matrix.testcase }}/parameters.tfvars"
-            fi
-            terraform init
-            if terraform apply -auto-approve -lock=false $opts -var="region=$INTEGRATION_TEST_SECOND_REGION" -var="aoc_version=${{ needs.e2etest-preparation.outputs.version }}" -var="testcase=../testcases/${{ matrix.testcase }}" -var="cortex_instance_endpoint=$INTEGRATION_TEST_AMP_SECOND_REGION"; then
-              terraform destroy -auto-approve
-            else
-              terraform destroy -auto-approve && exit 1
-            fi
-=======
-        run: |
-          if [[ -f testing-framework/terraform/testcases/${{ matrix.testcase }}/parameters.tfvars ]] ; then opts="-var-file=../testcases/${{ matrix.testcase }}/parameters.tfvars" ; else opts="" ; fi
-          cd testing-framework/terraform/eks && terraform init && terraform apply -auto-approve -lock=false $opts -var="aoc_version=${{ needs.e2etest-preparation.outputs.version }}" -var="testcase=../testcases/${{ matrix.testcase }}"
->>>>>>> 94d47a07
+        run: |
+          opts=""
+          if [[ -f testing-framework/terraform/testcases/${{ matrix.testcase }}/parameters.tfvars ]] ; then
+            opts="-var-file=../testcases/${{ matrix.testcase }}/parameters.tfvars"
+          fi
+          cd testing-framework/terraform/eks && terraform init \
+            && terraform apply -auto-approve -lock=false $opts -var="aoc_version=${{ needs.e2etest-preparation.outputs.version }}" -var="testcase=../testcases/${{ matrix.testcase }}"
 
       - name: Destroy resources
         if: ${{ always() && steps.e2etest-eks.outputs.cache-hit != 'true' }}
