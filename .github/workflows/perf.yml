# Copyright Amazon.com, Inc. or its affiliates. All Rights Reserved.
#
# Licensed under the Apache License, Version 2.0 (the "License").
# You may not use this file except in compliance with the License.
# A copy of the License is located at
#
#     http://www.apache.org/licenses/LICENSE-2.0
#
# or in the "license" file accompanying this file. This file is distributed
# on an "AS IS" BASIS, WITHOUT WARRANTIES OR CONDITIONS OF ANY KIND, either
# express or implied. See the License for the specific language governing
# permissions and limitations under the License.

name: 'Performance test'
on:
  repository_dispatch:
    types: [trigger-perf]
  workflow_dispatch:
    inputs:
      sha:
        description: 'the commit SHA to benchmark'
        required: true

env:
  GH_PAGES_BRANCH: gh-pages
  MAX_BENCHMARKS_TO_KEEP: 100
  COMMIT_USER: Github Actions
  COMMIT_EMAIL: actions@github.com
  TESTING_FRAMEWORK_REPO: aws-observability/aws-otel-test-framework
<<<<<<< HEAD
  GO_VERSION: ~1.20.6
=======
  GO_VERSION: ~1.20.8
>>>>>>> 18544c36

permissions:
  id-token: write
  contents: write

jobs:
  create-test-ref:
    runs-on: ubuntu-latest
    outputs:
      testRef: ${{ steps.setRef.outputs.ref }}
    steps:
      - name: Set testRef output
        id: setRef
        run: |
          if [[ ${{ github.ref_name }} == release/v* ]]; then
            echo "ref=${{github.ref_name}}" >> $GITHUB_OUTPUT
          else
            echo "ref=terraform" >> $GITHUB_OUTPUT
          fi

  get-testing-version:
    runs-on: ubuntu-latest
    outputs:
      version: ${{ steps.get-testing-version.outputs.version }}
      testing_version: ${{ steps.get-testing-version.outputs.testing_version }}
      commit_id: ${{ steps.get-testing-version.outputs.commit_id }}
    steps:
      - uses: actions/checkout@v4
        with:
          fetch-depth: 0

      - name: Configure AWS Credentials
        uses: aws-actions/configure-aws-credentials@v4
        with:
          role-to-assume: ${{ secrets.COLLECTOR_ASSUMABLE_ROLE_ARN }}
          aws-region: us-west-2

      - name: Download candidate based on dispatch payload
        if: github.event_name == 'repository_dispatch'
        run: aws s3 cp "s3://aws-otel-collector-release-candidate/${{ github.event.client_payload.sha }}.tar.gz" ./candidate.tar.gz

      - name: Download candidate based on workflow dispatch input
        if: github.event_name == 'workflow_dispatch'
        run: aws s3 cp "s3://aws-otel-collector-release-candidate/${{ github.event.inputs.sha }}.tar.gz" ./candidate.tar.gz

      - name: Uncompress the candidate package
        run: tar -zxf ./candidate.tar.gz

      - name: Get testing version
        id: get-testing-version
        run: |
          version=$(cat build/packages/VERSION)
          testing_version=$(cat build/packages/TESTING_VERSION)
          commit_id=$(cat build/packages/GITHUB_SHA)
          echo "version=$version" >> $GITHUB_OUTPUT
          echo "testing_version=$testing_version" >> $GITHUB_OUTPUT
          echo "commit_id=$commit_id" >> $GITHUB_OUTPUT

      - name: Check benchmarks for commit SHA
        id: benchmark-check
        run: COMMIT_SHA=${{ steps.get-testing-version.outputs.commit_id }} bash tools/workflow/is-commit-benchmarked.sh

      - name: Validate benchmark
        run: |
          if [[ ${{ steps.benchmark-check.outputs.has-commit }} == true ]]; then
            echo "::error::Benchmark already exists for ${{ steps.get-testing-version.outputs.commit_id }}. Skipping."
            exit 1
          fi

  get-perf-test-cases:
    runs-on: ubuntu-latest
    outputs:
      perf_matrix: ${{ steps.get-test-cases.outputs.perf_matrix }}
    steps:
      - uses: actions/checkout@v4

      - name: Setup Python
        uses: actions/setup-python@v4
        with:
          python-version: '3.9'

      - name: Get all the perf test cases (all the soaking test cases are perf test cases)
        id: get-test-cases
        run: |
          perf_matrix=$(python e2etest/get-testcases.py perf_matrix)
          echo "perf_matrix=$perf_matrix" >> $GITHUB_OUTPUT

  build-aotutil:
    runs-on: ubuntu-latest
    needs: create-test-ref
    steps:
      - name: Check out testing framework
        uses: actions/checkout@v4
        with:
          repository: ${{ env.TESTING_FRAMEWORK_REPO }}
          path: testing-framework
          ref: ${{ needs.create-test-ref.outputs.testRef }}
      - name: Cache aotutil
        uses: actions/cache@v3
        id: cache
        with:
          key: "aotutil_${{ hashFiles('testing-framework/cmd/aotutil/*.go') }}_${{ hashFiles('testing-framework/cmd/aotutil/go.sum') }}"
          path: testing-framework/cmd/aotutil/aotutil
      - name: Set up Go 1.x
        uses: actions/setup-go@v4
        if: steps.cache.outputs.cache-hit != 'true'
        with:
          go-version: ${{ env.GO_VERSION }}
          cache-dependency-path: testing-framework/cmd/aotutil/go.sum
      - name: Build aotutil
        if: steps.cache.outputs.cache-hit != 'true'
        run: cd testing-framework/cmd/aotutil && make build


  run-perf-test:
    runs-on: ubuntu-latest
    needs: [get-perf-test-cases, get-testing-version, create-test-ref, build-aotutil]
    strategy:
      matrix: ${{ fromJson(needs.get-perf-test-cases.outputs.perf_matrix) }}
      max-parallel: 10
    steps:
      - uses: actions/checkout@v4

      - name: Configure AWS Credentials
        uses: aws-actions/configure-aws-credentials@v4
        with:
          role-to-assume: ${{ secrets.COLLECTOR_ASSUMABLE_ROLE_ARN }}
          aws-region: us-west-2
          # 3 hours
          role-duration-seconds: 10800

      - name: Set up JDK 11
        uses: actions/setup-java@v3
        with:
          distribution: 'zulu'
          java-version: '11'

      - name: Set up terraform
        uses: hashicorp/setup-terraform@v2
        with:
          terraform_version: "~1.5"

      - name: Check out testing framework
        uses: actions/checkout@v4
        with:
          repository: ${{ env.TESTING_FRAMEWORK_REPO}}
          path: testing-framework
          ref: ${{ needs.create-test-ref.outputs.testRef }}

      - name: Restore aotutil
        uses: actions/cache@v3
        with:
          key: "aotutil_${{ hashFiles('testing-framework/cmd/aotutil/*.go') }}_${{ hashFiles('testing-framework/cmd/aotutil/go.sum') }}"
          path: testing-framework/cmd/aotutil/aotutil
          fail-on-cache-miss: true

      - name: Run Performance test
        run: |
          if [[ -f testing-framework/terraform/testcases/${{ matrix.testcase }}/parameters.tfvars ]] ; then opts="-var-file=../testcases/${{ matrix.testcase }}/parameters.tfvars" ; else opts="" ; fi
          cd testing-framework/terraform/performance && terraform init && terraform apply -auto-approve -lock=false -var="data_rate=${{ matrix.data_rate }}" -var="commit_id=${{ needs.get-testing-version.outputs.commit_id }}" $opts -var="aoc_version=${{ needs.get-testing-version.outputs.testing_version }}" -var="testcase=../testcases/${{ matrix.testcase }}" -var="testing_ami=${{ matrix.testing_ami }}" -var="ssh_key_name=aoc-ssh-key-2022-09-13" -var="sshkey_s3_bucket=aoc-ssh-key" -var="sshkey_s3_private_key=aoc-ssh-key-2022-09-13.txt"

      - name: Upload the performance model as an artifact
        uses: actions/upload-artifact@v3
        with:
          name: "performance-model-${{ matrix.testcase }}-${{ matrix.data_rate }}-${{ matrix.testing_ami }}"
          path: testing-framework/terraform/performance/output/performance.json
          retention-days: 1

      - name: Destroy terraform resources
        if: ${{ always() }}
        run: |
          cd testing-framework/terraform/performance && terraform destroy -auto-approve

  upload-performance-model:
    runs-on: ubuntu-latest
    needs: [get-testing-version, run-perf-test]
    steps:
      - uses: actions/checkout@v4

      - name: Setup Python
        uses: actions/setup-python@v4
        with:
          python-version: '3.9'

      - name: Install Jinja2
        run: pip install Jinja2

      - name: get all artifacts
        uses: actions/download-artifact@v3
        with:
          path: artifacts

      - name: Produce performance report
        run: python e2etest/get-performance-model-table.py -v ${{ needs.get-testing-version.outputs.version }}

      # Uses github-action-benchmark to update historic benchmark data
      - name: Store benchmark result
        uses: benchmark-action/github-action-benchmark@v1.18.0
        with:
          tool: "customSmallerIsBetter"
          output-file-path: performance-data.json
          benchmark-data-dir-path: benchmark/trend
          max-items-in-chart: ${{ env.MAX_BENCHMARKS_TO_KEEP }}
          gh-pages-branch: ${{ env.GH_PAGES_BRANCH }}
          github-token: ${{ secrets.GITHUB_TOKEN }}
          ref: ${{ needs.get-testing-version.outputs.commit_id }}
          auto-push: false

      - name: Commit to gh-pages branch
        env:
          GITHUB_TOKEN: ${{ secrets.GITHUB_TOKEN }}
        run: |
          git switch ${{ env.GH_PAGES_BRANCH }}
          rsync -avv performance-report.md benchmark/report.md
          rsync -avv performance-data.json benchmark/data/
          git add benchmark/data/* benchmark/report.md
          git -c user.name="${{ env.COMMIT_USER }}" -c user.email="${{ env.COMMIT_EMAIL }}" commit --amend --reset-author -m "Update benchmarking for ${{ needs.get-testing-version.outputs.commit_id }}"
          git push origin ${{ env.GH_PAGES_BRANCH }}:${{ env.GH_PAGES_BRANCH }}<|MERGE_RESOLUTION|>--- conflicted
+++ resolved
@@ -27,11 +27,7 @@
   COMMIT_USER: Github Actions
   COMMIT_EMAIL: actions@github.com
   TESTING_FRAMEWORK_REPO: aws-observability/aws-otel-test-framework
-<<<<<<< HEAD
-  GO_VERSION: ~1.20.6
-=======
   GO_VERSION: ~1.20.8
->>>>>>> 18544c36
 
 permissions:
   id-token: write
