# Copyright Amazon.com, Inc. or its affiliates. All Rights Reserved.
#
# Licensed under the Apache License, Version 2.0 (the "License").
# You may not use this file except in compliance with the License.
# A copy of the License is located at
#
#     http://www.apache.org/licenses/LICENSE-2.0
#
# or in the "license" file accompanying this file. This file is distributed
# on an "AS IS" BASIS, WITHOUT WARRANTIES OR CONDITIONS OF ANY KIND, either
# express or implied. See the License for the specific language governing
# permissions and limitations under the License.

name: C/D

on:        
  workflow_dispatch:
    inputs:
      version:
        description: 'the version number to release'
        required: true
      sha:
        description: 'the github sha to release'
        required: true
    
env:
  IMAGE_NAME: aws-otel-collector
  IMAGE_NAMESPACE: amazon
  PACKAGING_ROOT: build/packages
  ECR_REPO_INTEGRATION_TEST: aws-otel-test/adot-collector-integration-test
  ECR_REPO: aws-observability/aws-otel-collector
  PACKAGE_CACHE_KEY: "cached_tested_packages_${{ github.run_id }}"
  IMAGE_LINK: "public.ecr.aws/aws-observability/aws-otel-collector"
  TF_VAR_aws_access_key_id: ${{ secrets.INTEG_TEST_AWS_KEY_ID }}
  TF_VAR_aws_secret_access_key: ${{ secrets.INTEG_TEST_AWS_KEY_SECRET }}
  TF_VAR_aoc_vpc_name: aoc-vpc-large
  TF_VAR_aoc_vpc_security_group: aoc-vpc-security-group-large
  TESTING_FRAMEWORK_REPO: 'aws-observability/aws-otel-collector-test-framework'
  SSM_RELEASE_S3_BUCKET: "aws-otel-collector-ssm"
  SSM_RELEASE_PACKAGE_NAME: "AWSDistroOTel-Collector"
  RELEASE_S3_BUCKET: "aws-otel-collector"

jobs:
  release-checking: 
    runs-on: ubuntu-latest
    outputs:
      version: ${{ steps.checking_sha_version.outputs.version }}
      testing_version: ${{ steps.checking_sha_version.outputs.testing_version }}
    steps: 
      - uses: actions/checkout@v2

      - name: Configure AWS Credentials
        uses: aws-actions/configure-aws-credentials@v1
        with:
          aws-access-key-id: ${{ secrets.INTEG_TEST_AWS_KEY_ID }}
          aws-secret-access-key: ${{ secrets.INTEG_TEST_AWS_KEY_SECRET }}
          aws-region: us-west-2

      - name: Download candidate
        run: aws s3 cp "s3://aws-otel-collector-release-candidate/${{ github.event.inputs.sha }}.tar.gz" candidate.tar.gz

      - name: Uncompress the candidate package
        run: tar zxvf candidate.tar.gz

      - name: Check commit SHA and version
        id: checking_sha_version
        run: |
          version_in_release=`cat $PACKAGING_ROOT/VERSION`
          version_in_release_candidate=`cat $PACKAGING_ROOT/TESTING_VERSION`
          sha_in_candidate=`cat $PACKAGING_ROOT/GITHUB_SHA`

          if [ $version_in_release != ${{ github.event.inputs.version }} ]; then
            echo "::error::Wrong version is detected: $version_in_candidate != ${{ github.event.inputs.version }}"
            exit 1
          fi
          if [ $sha_in_candidate != ${{ github.event.inputs.sha }} ]; then
            echo "::error::Wrong SHA is detected: $sha_in_candidate != ${{ github.event.inputs.sha }}"
            exit 1
          fi

          echo "::set-output name=version::$version_in_release"
          echo "::set-output name=testing_version::$version_in_release_candidate"

      - name: Cache packages
        uses: actions/cache@v2
        with:
          key: "${{ env.PACKAGE_CACHE_KEY }}"
          path: "${{ env.PACKAGING_ROOT }}"

  get-testing-suites:
    runs-on: ubuntu-latest
    outputs:
      eks-matrix: ${{ steps.set-matrix.outputs.eks-matrix }}
      ecs-matrix: ${{ steps.set-matrix.outputs.ecs-matrix }}
      ec2-matrix-1: ${{ steps.set-matrix.outputs.ec2-matrix-1 }}
      ec2-matrix-2: ${{ steps.set-matrix.outputs.ec2-matrix-2 }}
      ec2-matrix-3: ${{ steps.set-matrix.outputs.ec2-matrix-3 }}
    steps:
      - name: Checkout
        uses: actions/checkout@v2
        with:
          ref: ${{ github.event.inputs.sha }}
      
      - name: Setup Python
        uses: actions/setup-python@v2.3.1

      - name: Get all the testing suites
        id: set-matrix
        run: | 
          ec2_matrix_1=$(python e2etest/get-testcases.py ec2_matrix_1)
          ec2_matrix_2=$(python e2etest/get-testcases.py ec2_matrix_2)
          ec2_matrix_3=$(python e2etest/get-testcases.py ec2_matrix_3)
          ecs_matrix=$(python e2etest/get-testcases.py ecs_matrix)
          eks_matrix=$(python e2etest/get-testcases.py eks_matrix)
          echo "::set-output name=eks-matrix::$eks_matrix"
          echo "::set-output name=ecs-matrix::$ecs_matrix"
          echo "::set-output name=ec2-matrix-1::$ec2_matrix_1"
          echo "::set-output name=ec2-matrix-2::$ec2_matrix_2"
          echo "::set-output name=ec2-matrix-3::$ec2_matrix_3"
      - name: List testing suites
        run: |
          echo ${{ steps.set-matrix.outputs.eks-matrix }}    
          echo ${{ steps.set-matrix.outputs.ecs-matrix }}
          echo ${{ steps.set-matrix.outputs.ec2-matrix-1 }}
          echo ${{ steps.set-matrix.outputs.ec2-matrix-2 }}
          echo ${{ steps.set-matrix.outputs.ec2-matrix-3 }}
          
  release-to-s3:
    runs-on: ubuntu-latest
    needs: [release-checking]
    steps:
      - uses: actions/checkout@v2

      - name: Restore cached packages
        uses: actions/cache@v2
        with:
          key: "${{ env.PACKAGE_CACHE_KEY }}"
          path: "${{ env.PACKAGING_ROOT }}"

      - name: Configure AWS Credentials
        uses: aws-actions/configure-aws-credentials@v1
        with:
          aws-access-key-id: ${{ secrets.RELEASE_KEY_ID }}
          aws-secret-access-key: ${{ secrets.RELEASE_SECRET }}
          aws-region: us-west-2

      - name: Release to S3
        run: s3_bucket_name=${{ env.RELEASE_S3_BUCKET }} upload_to_latest=1 bash tools/release/image-binary-release/s3-release.sh

      #Create ssm package and binaries/artifacts for validation test which is similar to SSM workflow release
      - name: Create SSM packages for validation test and set permission to public
        run: |
            ( aws ssm describe-document --name ${{ env.SSM_RELEASE_PACKAGE_NAME }} --version-name ${{ needs.release-checking.outputs.version }} >/dev/null 2>&1 ) || {
                  pip3 install boto3
                  python3 tools/ssm/ssm_manifest.py ${{ needs.release-checking.outputs.version }}
                  aws s3 cp $PACKAGING_ROOT/ssm s3://${{ env.SSM_RELEASE_S3_BUCKET }}/ssmfile/${{ needs.release-checking.outputs.version }} --recursive
                  python3 tools/ssm/ssm_create.py ${{ env.SSM_RELEASE_PACKAGE_NAME }} ${{ needs.release-checking.outputs.version }} ${{ env.SSM_RELEASE_S3_BUCKET }}/ssmfile/${{ needs.release-checking.outputs.version }} us-west-2
                  aws --region us-west-2 ssm modify-document-permission \
                      --name ${{ env.SSM_RELEASE_PACKAGE_NAME }} \
                      --permission-type "Share" \
                      --account-ids-to-add "All"
            }

  s3-release-validation-1:
    runs-on: ubuntu-latest
    needs: [get-testing-suites, release-to-s3, release-checking]
    strategy:
      fail-fast: false
      max-parallel: 5
      matrix: ${{ fromJson(needs.get-testing-suites.outputs.ec2-matrix-1) }}

    steps:
      - uses: actions/checkout@v2

      - name: Cache if success
        id:  s3-release-validation-1
        uses: actions/cache@v2
        with:
          path: |
            VERSION
          key:  s3-release-validation-1-${{ github.run_id }}-${{ matrix.testcase }}-${{ matrix.testing_ami }}

      - name: Configure AWS Credentials
        if: steps.s3-release-validation-1.outputs.cache-hit != 'true'
        uses: aws-actions/configure-aws-credentials@v1
        with:
          aws-access-key-id: ${{ secrets.INTEG_TEST_AWS_KEY_ID }}
          aws-secret-access-key: ${{ secrets.INTEG_TEST_AWS_KEY_SECRET }}
          aws-region: us-west-2

      - name: Set up JDK 11
        if: steps.s3-release-validation-1.outputs.cache-hit != 'true'
        uses: actions/setup-java@v2
        with:
          distribution: 'zulu'
          java-version: '11'

      - name: Set up terraform
        if: steps.s3-release-validation-1.outputs.cache-hit != 'true'
        uses: hashicorp/setup-terraform@v1
        with:
          terraform_version: 0.14.10

      - name: Check out testing framework
        if: steps.s3-release-validation-1.outputs.cache-hit != 'true'
        uses: actions/checkout@v2
        with:
          repository: "${{ env.TESTING_FRAMEWORK_REPO }}"
          path: testing-framework

      - name: Run testing suite on ec2
        if: steps.s3-release-validation-1.outputs.cache-hit != 'true'
        run: |
          if [[ -f testing-framework/terraform/testcases/${{ matrix.testcase }}/parameters.tfvars ]] ; then opts="-var-file=../testcases/${{ matrix.testcase }}/parameters.tfvars" ; else opts="" ; fi
<<<<<<< HEAD
          cd testing-framework/terraform/ec2 && terraform init && terraform apply -auto-approve -lock=false $opts -var="testing_ami=${{ matrix.testing_ami }}" -var="aoc_version=${{ needs.release-checking.outputs.version }}" -var="package_s3_bucket=aws-otel-collector" -var="testcase=../testcases/${{ matrix.testcase }}" -var="ssm_package_name=AWSDistroOTel-Collector"

      - name: Upload test case's terraform state
        if: ${{ always() && steps.s3-release-validation-1.outputs.cache-hit != 'true' }}
        run: |
          cd testing-framework/terraform/eks
          testing_id=$(terraform output -raw testing_id)
          cd ../add_on/remote_state
          terraform init
          terraform apply -auto-approve -var="platform=ec2" -var="s3_folder_name=adot-cd-validation-test/ec2-1" -var="testing_id=$testing_id" -var="testcase=../../testcases/${{ matrix.testcase }}"

=======
          cd testing-framework/terraform/ec2 && terraform init && terraform apply -auto-approve -lock=false $opts -var="testing_ami=${{ matrix.testing_ami }}" -var="aoc_version=${{ needs.release-checking.outputs.version }}" -var="package_s3_bucket=${{ env.RELEASE_S3_BUCKET }}" -var="testcase=../testcases/${{ matrix.testcase }}" -var="ssm_package_name=${{ env.SSM_RELEASE_PACKAGE_NAME }}"
          
>>>>>>> 3a1152da
      - name: Destroy resources
        if: ${{ always() && steps.s3-release-validation-1.outputs.cache-hit != 'true' }}
        run: |
          cd testing-framework/terraform/ec2 && terraform destroy -auto-approve

  s3-release-validation-2:
    runs-on: ubuntu-latest
    needs: [get-testing-suites, release-to-s3, release-checking]
    strategy:
      fail-fast: false
      max-parallel: 5
      matrix: ${{ fromJson(needs.get-testing-suites.outputs.ec2-matrix-2) }}

    steps:
      - uses: actions/checkout@v2

      - name: Cache if success
        id: s3-release-validation-2
        uses: actions/cache@v2
        with:
          path: |
            VERSION
          key: s3-release-validation-2-${{ github.run_id }}-${{ matrix.testcase }}-${{ matrix.testing_ami }}

      - name: Configure AWS Credentials
        if: steps.s3-release-validation-2.outputs.cache-hit != 'true'
        uses: aws-actions/configure-aws-credentials@v1
        with:
          aws-access-key-id: ${{ secrets.INTEG_TEST_AWS_KEY_ID }}
          aws-secret-access-key: ${{ secrets.INTEG_TEST_AWS_KEY_SECRET }}
          aws-region: us-west-2

      - name: Set up JDK 11
        if: steps.s3-release-validation-2.outputs.cache-hit != 'true'
        uses: actions/setup-java@v2
        with:
          distribution: 'zulu'
          java-version: '11'

      - name: Set up terraform
        if: steps.s3-release-validation-2.outputs.cache-hit != 'true'
        uses: hashicorp/setup-terraform@v1
        with:
          terraform_version: 0.14.10

      - name: Check out testing framework
        if: steps.s3-release-validation-2.outputs.cache-hit != 'true'
        uses: actions/checkout@v2
        with:
          repository: "${{ env.TESTING_FRAMEWORK_REPO }}"
          path: testing-framework

      - name: Run testing suite on ec2
        if: steps.s3-release-validation-2.outputs.cache-hit != 'true'
        run: |
          if [[ -f testing-framework/terraform/testcases/${{ matrix.testcase }}/parameters.tfvars ]] ; then opts="-var-file=../testcases/${{ matrix.testcase }}/parameters.tfvars" ; else opts="" ; fi
<<<<<<< HEAD
          cd testing-framework/terraform/ec2 && terraform init && terraform apply -auto-approve -lock=false $opts -var="testing_ami=${{ matrix.testing_ami }}" -var="aoc_version=${{ needs.release-checking.outputs.version }}" -var="package_s3_bucket=aws-otel-collector" -var="testcase=../testcases/${{ matrix.testcase }}" -var="ssm_package_name=AWSDistroOTel-Collector"

      - name: Upload test case's terraform state
        if: ${{ always() && steps.s3-release-validation-2.outputs.cache-hit != 'true' }}
        run: |
          cd testing-framework/terraform/eks
          testing_id=$(terraform output -raw testing_id)
          cd ../add_on/remote_state
          terraform init
          terraform apply -auto-approve -var="platform=ec2" -var="s3_folder_name=adot-cd-validation-test/ec2-2" -var="testing_id=$testing_id" -var="testcase=../../testcases/${{ matrix.testcase }}"

=======
          cd testing-framework/terraform/ec2 && terraform init && terraform apply -auto-approve -lock=false $opts -var="testing_ami=${{ matrix.testing_ami }}" -var="aoc_version=${{ needs.release-checking.outputs.version }}" -var="package_s3_bucket=${{ env.RELEASE_S3_BUCKET }}" -var="testcase=../testcases/${{ matrix.testcase }}" -var="ssm_package_name=${{ env.SSM_RELEASE_PACKAGE_NAME }}"
          
>>>>>>> 3a1152da
      - name: Destroy resources
        if: ${{ always() && steps.s3-release-validation-2.outputs.cache-hit != 'true' }}
        run: |
          cd testing-framework/terraform/ec2 && terraform destroy -auto-approve

  s3-release-validation-3:
    runs-on: ubuntu-latest
    needs: [get-testing-suites, release-to-s3, release-checking]
    strategy:
      fail-fast: false
      max-parallel: 5
      matrix: ${{ fromJson(needs.get-testing-suites.outputs.ec2-matrix-3) }}

    steps:
      - uses: actions/checkout@v2

      - name: Cache if success
        id: s3-release-validation-3
        uses: actions/cache@v2
        with:
          path: |
            VERSION
          key: s3-release-validation-3-${{ github.run_id }}-${{ matrix.testcase }}-${{ matrix.testing_ami }}

      - name: Configure AWS Credentials
        if: steps.s3-release-validation-3.outputs.cache-hit != 'true'
        uses: aws-actions/configure-aws-credentials@v1
        with:
          aws-access-key-id: ${{ secrets.INTEG_TEST_AWS_KEY_ID }}
          aws-secret-access-key: ${{ secrets.INTEG_TEST_AWS_KEY_SECRET }}
          aws-region: us-west-2

      - name: Set up JDK 11
        if: steps.s3-release-validation-3.outputs.cache-hit != 'true'
        uses: actions/setup-java@v2
        with:
          distribution: 'zulu'
          java-version: '11'

      - name: Set up terraform
        if: steps.s3-release-validation-3.outputs.cache-hit != 'true'
        uses: hashicorp/setup-terraform@v1
        with:
          terraform_version: 0.14.10

      - name: Check out testing framework
        if: steps.s3-release-validation-3.outputs.cache-hit != 'true'
        uses: actions/checkout@v2
        with:
          repository: "${{ env.TESTING_FRAMEWORK_REPO }}"
          path: testing-framework

      - name: Run testing suite on ec2
        if: steps.s3-release-validation-3.outputs.cache-hit != 'true'
        run: |
          if [[ -f testing-framework/terraform/testcases/${{ matrix.testcase }}/parameters.tfvars ]] ; then opts="-var-file=../testcases/${{ matrix.testcase }}/parameters.tfvars" ; else opts="" ; fi
<<<<<<< HEAD
          cd testing-framework/terraform/ec2 && terraform init && terraform apply -auto-approve -lock=false $opts -var="testing_ami=${{ matrix.testing_ami }}" -var="aoc_version=${{ needs.release-checking.outputs.version }}" -var="package_s3_bucket=aws-otel-collector" -var="testcase=../testcases/${{ matrix.testcase }}" -var="ssm_package_name=AWSDistroOTel-Collector"

      - name: Upload test case's terraform state
        if: ${{ always() && steps.s3-release-validation-3.outputs.cache-hit != 'true' }}
        run: |
          cd testing-framework/terraform/eks
          testing_id=$(terraform output -raw testing_id)
          cd ../add_on/remote_state
          terraform init
          terraform apply -auto-approve -var="platform=ec2" -var="s3_folder_name=adot-cd-validation-test/ec2-3" -var="testing_id=$testing_id" -var="testcase=../../testcases/${{ matrix.testcase }}"

=======
          cd testing-framework/terraform/ec2 && terraform init && terraform apply -auto-approve -lock=false $opts -var="testing_ami=${{ matrix.testing_ami }}" -var="aoc_version=${{ needs.release-checking.outputs.version }}" -var="package_s3_bucket=${{ env.RELEASE_S3_BUCKET }}" -var="testcase=../testcases/${{ matrix.testcase }}" -var="ssm_package_name=${{ env.SSM_RELEASE_PACKAGE_NAME }}"
          
>>>>>>> 3a1152da
      - name: Destroy resources
        if: ${{ always() && steps.s3-release-validation-3.outputs.cache-hit != 'true' }}
        run: |
          cd testing-framework/terraform/ec2 && terraform destroy -auto-approve

  release-version-image:
    runs-on: ubuntu-latest
    needs: [release-checking]
    steps:
      - uses: actions/checkout@v2


      - name: Restore cached packages
        uses: actions/cache@v2
        with:
          key: "${{ env.PACKAGE_CACHE_KEY }}"
          path: "${{ env.PACKAGING_ROOT }}"

      - name: Login to Public Release ECR
        id: login-ecr
        uses: docker/login-action@v1
        with:
          registry: public.ecr.aws
          username: ${{ secrets.RELEASE_KEY_ID }}
          password: ${{ secrets.RELEASE_SECRET }}
        env:
          AWS_REGION: us-east-1

      - name: Pull image from integration test ECR and Upload to public release ECR
        uses: akhilerm/tag-push-action@v2.0.0
        with:
          src: public.ecr.aws/${{ env.ECR_REPO_INTEGRATION_TEST }}:${{ needs.release-checking.outputs.testing_version }}
          dst: public.ecr.aws/${{ env.ECR_REPO }}:${{ needs.release-checking.outputs.version }}

  release-validation-ecs:
    runs-on: ubuntu-latest
    needs: [get-testing-suites, release-version-image, release-checking]
    strategy:
      fail-fast: false
      max-parallel: 5
      matrix: ${{ fromJson(needs.get-testing-suites.outputs.ecs-matrix) }}
    
    steps:
      - uses: actions/checkout@v2

      - name: Cache if success
        id: release-validation-ecs
        uses: actions/cache@v2
        with:
          path: |
            VERSION
          key: release-validation-ecs-${{ github.run_id }}-${{ matrix.testcase }}-${{ matrix.launch_type }}

      - name: Configure AWS Credentials
        if: steps.release-validation-ecs.outputs.cache-hit != 'true'
        uses: aws-actions/configure-aws-credentials@v1
        with:
          aws-access-key-id: ${{ secrets.INTEG_TEST_AWS_KEY_ID }}
          aws-secret-access-key: ${{ secrets.INTEG_TEST_AWS_KEY_SECRET }}
          aws-region: us-west-2
          
      - name: Set up JDK 11
        if: steps.release-validation-ecs.outputs.cache-hit != 'true'
        uses: actions/setup-java@v2
        with:
          distribution: 'zulu'
          java-version: '11'
      
      - name: Set up terraform
        if: steps.release-validation-ecs.outputs.cache-hit != 'true'
        uses: hashicorp/setup-terraform@v1
        with:
          terraform_version: 0.14.10
      
      - name: Check out testing framework
        if: steps.release-validation-ecs.outputs.cache-hit != 'true'
        uses: actions/checkout@v2
        with:
          repository: "${{ env.TESTING_FRAMEWORK_REPO }}"
          path: testing-framework
          
      - name: Run testing suite on ecs
        if: steps.release-validation-ecs.outputs.cache-hit != 'true'
        run: |
          if [[ -f testing-framework/terraform/testcases/${{ matrix.testcase }}/parameters.tfvars ]] ; then opts="-var-file=../testcases/${{ matrix.testcase }}/parameters.tfvars" ; else opts="" ; fi
          cd testing-framework/terraform/ecs && terraform init && terraform apply -auto-approve -lock=false $opts -var="ecs_launch_type=${{ matrix.launch_type }}" -var="aoc_version=${{ needs.release-checking.outputs.version }}" -var="aoc_image_repo=$IMAGE_LINK" -var="testcase=../testcases/${{ matrix.testcase }}"

      - name: Upload test case's terraform state
        if: ${{ always() && steps.release-validation-ecs.outputs.cache-hit != 'true' }}
        run: |
          cd testing-framework/terraform/eks
          testing_id=$(terraform output -raw testing_id)
          cd ../add_on/remote_state
          terraform init
          terraform apply -auto-approve -var="platform=ecs" -var="s3_folder_name=adot-cd-validation-test/ecs" -var="testing_id=$testing_id" -var="testcase=../../testcases/${{ matrix.testcase }}"

      - name: Destroy resources
        if: ${{ always() && steps.release-validation-ecs.outputs.cache-hit != 'true' }}
        run: |
          cd testing-framework/terraform/ecs && terraform destroy -auto-approve



  release-validation-eks:
    runs-on: ubuntu-latest
    needs: [get-testing-suites, release-version-image, release-checking]
    strategy:
      fail-fast: false
      max-parallel: 5
      matrix: ${{ fromJson(needs.get-testing-suites.outputs.eks-matrix) }}
    
    steps:
      - uses: actions/checkout@v2

      - name: Cache if success
        id: release-validation-eks
        uses: actions/cache@v2
        with:
          path: |
            VERSION
          key: release-validation-eks-${{ github.run_id }}-${{ matrix.testcase }}

      - name: Configure AWS Credentials
        if: steps.release-validation-eks.outputs.cache-hit != 'true'
        uses: aws-actions/configure-aws-credentials@v1
        with:
          aws-access-key-id: ${{ secrets.INTEG_TEST_AWS_KEY_ID }}
          aws-secret-access-key: ${{ secrets.INTEG_TEST_AWS_KEY_SECRET }}
          aws-region: us-west-2
          
      - name: Set up JDK 11
        if: steps.release-validation-eks.outputs.cache-hit != 'true'
        uses: actions/setup-java@v2
        with:
          distribution: 'zulu'
          java-version: '11'
      
      - name: Set up terraform
        if: steps.release-validation-eks.outputs.cache-hit != 'true'
        uses: hashicorp/setup-terraform@v1
        with:
          terraform_version: 0.14.10
      
      - name: Check out testing framework
        if: steps.release-validation-eks.outputs.cache-hit != 'true'
        uses: actions/checkout@v2
        with:
          repository: "${{ env.TESTING_FRAMEWORK_REPO }}"
          path: testing-framework
      
      - name: Run testing suite on eks
        if: steps.release-validation-eks.outputs.cache-hit != 'true'
        run: |
          if [[ -f testing-framework/terraform/testcases/${{ matrix.testcase }}/parameters.tfvars ]] ; then opts="-var-file=../testcases/${{ matrix.testcase }}/parameters.tfvars" ; else opts="" ; fi
          cd testing-framework/terraform/eks && terraform init && terraform apply -auto-approve -lock=false $opts -var="aoc_version=${{ needs.release-checking.outputs.version }}" -var="aoc_image_repo=$IMAGE_LINK" -var="testcase=../testcases/${{ matrix.testcase }}"

      - name: Upload test case's terraform state when destroy failed
        if: ${{ always() && steps.release-validation-eks.outputs.cache-hit != 'true' }}
        run: |
          cd testing-framework/terraform/eks
          testing_id=$(terraform output -raw testing_id)
          cd ../add_on/remote_state
          terraform init
          terraform apply -auto-approve -var="platform=eks" -var="s3_folder_name=adot-cd-validation-test/eks" -var="testing_id=$testing_id" -var="testcase=../../testcases/${{ matrix.testcase }}"

      - name: Destroy resources
        if: ${{ always() && steps.release-validation-eks.outputs.cache-hit != 'true' }}
        run: |
          cd testing-framework/terraform/eks && terraform destroy -auto-approve


  delete-images-binaries-if-fail:
    runs-on: ubuntu-latest
    if: failure()
    needs: [s3-release-validation-1, s3-release-validation-2, s3-release-validation-3,release-validation-ecs, release-validation-eks, release-checking]
    steps:
      #Since the tools in workflow are always up-to-date with the github workflow, we don't need to use the tools in workflows from the commited sha
      #but using the tools in workflows from the branch triggered with workflow_dispatch.
      - uses: actions/checkout@v2

      - name: Configure AWS Credentials
        uses: aws-actions/configure-aws-credentials@v1
        with:
          aws-access-key-id: ${{ secrets.RELEASE_KEY_ID }}
          aws-secret-access-key: ${{ secrets.RELEASE_SECRET }}
          aws-region: us-west-2

      - name: Delete binaries from s3
        run: version=${{ needs.release-checking.outputs.version }} bash tools/release/image-binary-release/delete-s3-release.sh

      - name: Delete version image from ecr
        run: |
          aws ecr-public batch-delete-image --repository-name $IMAGE_NAME --image-ids imageTag=${{ needs.release-checking.outputs.version }} --region us-east-1


  release-latest-image:
    runs-on: ubuntu-latest
    needs: [s3-release-validation-1, s3-release-validation-2, s3-release-validation-3,release-validation-ecs, release-validation-eks, release-checking]
    steps:
      #Since the tools in workflow are always up-to-date with the github workflow, we don't need to use the tools in workflows from the commited sha
      #but using the tools in workflows from the branch triggered with workflow_dispatch.
      - uses: actions/checkout@v2

      - name: Cache if success
        id: release-latest-image
        uses: actions/cache@v2
        with:
          path: |
            VERSION
          key: release-latest-image-${{ github.run_id }}

      - name: Compare version with Dockerhub latest
        id: version
        if: steps.release-latest-image.outputs.cache-hit != 'true'
        run: |
          TAG="${{ needs.release-checking.outputs.version }}"
          TARGET_VERSION=$TAG bash tools/workflow/docker-version-compare.sh

      - name: Login Dockerhub
        uses: docker/login-action@v1
        if: steps.release-latest-image.outputs.cache-hit != 'true'
        with:
          username: "${{ secrets.DOCKERHUB_RELEASE_USERNAME }}"
          password: "${{ secrets.DOCKERHUB_RELEASE_TOKEN }}"

      - name: Login to Public Release ECR
        id: login-ecr
        if: ${{ steps.release-latest-image.outputs.cache-hit != 'true' && steps.version.outputs.any-update == 'true' }}
        uses: docker/login-action@v1
        with:
          registry: public.ecr.aws
          username: ${{ secrets.RELEASE_KEY_ID }}
          password: ${{ secrets.RELEASE_SECRET }}
        env:
          AWS_REGION: us-east-1

      - name: Pull image from integration test ECR, tag as latest and push to public release ECR and DockerHub
        if: ${{ steps.release-latest-image.outputs.cache-hit != 'true'  && steps.version.outputs.any-update == 'true' }}
        uses: akhilerm/tag-push-action@v2.0.0
        with:
          src: public.ecr.aws/${{ env.ECR_REPO }}:${{ needs.release-checking.outputs.version }}
          dst: |
            public.ecr.aws/${{ env.ECR_REPO }}:latest
            ${{ env.IMAGE_NAMESPACE }}/${{ env.IMAGE_NAME }}:latest

      - name: Pull image from integration test ECR, tag with input version and push to DockerHub
        uses: akhilerm/tag-push-action@v2.0.0
        if: steps.release-latest-image.outputs.cache-hit != 'true'
        with:
          src: public.ecr.aws/${{ env.ECR_REPO }}:${{ needs.release-checking.outputs.version }}
          dst: ${{ env.IMAGE_NAMESPACE }}/${{ env.IMAGE_NAME }}:${{ needs.release-checking.outputs.version }}

      - name: Release adot operator
        if: ${{ steps.release-latest-image.outputs.cache-hit != 'true' && (steps.version.outputs.major-update == 'true' || steps.version.outputs.minor-update == 'true') }}
        run: cd tools/release/adot-operator-images-mirror && go run ./

  clean-ssm-package:
    runs-on: ubuntu-latest
    if: ${{ always() }}
    needs: [ s3-release-validation-1, s3-release-validation-2, s3-release-validation-3, release-checking ]
    strategy:
      fail-fast: false
      max-parallel: 1
      matrix: ${{fromJson(needs.get-release-region.outputs.region-matrix)}}
    steps:
      #Delete ssm package and binaries/artifacts which is created on s3 bucket for validation test regardless of these two scenarios:
      #-if the validation test failed, then we will delete the SSM package since we don't want to roll out the unstable version
      #-if the validation successes, then we will trigger the release SSM package workflow to replace all of this with the appropriate region
      - name: Configure AWS Credentials
        uses: aws-actions/configure-aws-credentials@v1
        with:
          aws-access-key-id: ${{ secrets.RELEASE_KEY_ID }}
          aws-secret-access-key: ${{ secrets.RELEASE_SECRET }}
          aws-region: ${{ matrix.region }}

      - name: Restore cached packages
        uses: actions/cache@v2
        with:
          key: "${{ env.PACKAGE_CACHE_KEY }}"
          path: "${{ env.PACKAGING_ROOT }}"

      - name: Clean up SSM release package created for validation testing
        if: steps.cache_packages.outputs.cache-hit == 'true'
        run: |
          aws ssm describe-document --name ${SSM_RELEASE_PACKAGE_NAME} --version-name ${{ needs.release-checking.outputs.version }} >/dev/null 2>&1 && \
              aws ssm delete-document --name ${SSM_RELEASE_PACKAGE_NAME} --version-name ${{ needs.release-checking.outputs.version }}

      - name: Delete s3 bucket linked to SSM release package created for validation testing
        if: steps.cache_packages.outputs.cache-hit == 'true'
        run: aws s3 rm s3://${{ env.SSM_RELEASE_S3_BUCKET }}/ssmfile/${{ needs.release-checking.outputs.version }} --recursive

  release-to-github:
    runs-on: ubuntu-latest
    needs: [ s3-release-validation-1, s3-release-validation-2, s3-release-validation-3,release-validation-ecs, release-validation-eks, release-checking, clean-ssm-package ]
    steps:
      - name: Checkout
        uses: actions/checkout@v2
        with:
          ref: ${{ github.event.inputs.sha }}

      - name: Generate release-note
        run: sh tools/release/generate-release-note.sh

      - name: Create release
        uses: actions/create-release@v1
        env:
          GITHUB_TOKEN: ${{ secrets.GITHUB_TOKEN }} # This token is provided by Actions, you do not need to create your own token
        with:
          tag_name: ${{ needs.release-checking.outputs.version }}
          commitish: ${{ github.event.inputs.sha }}
          release_name: Release ${{ needs.release-checking.outputs.version }}
          body_path: release-note
          draft: true
          prerelease: true

      - name: Trigger SSM package build and public
        uses: benc-uk/workflow-dispatch@v1
        with:
          workflow: release SSM package
          token: ${{ secrets.REPO_WRITE_ACCESS_TOKEN }}
          inputs: '{ "version": "${{ needs.release-checking.outputs.version }}", "sha": "${{ github.event.inputs.sha }}", "public": "true", "pkgname": "${{ env.SSM_RELEASE_PACKAGE_NAME }}" }'<|MERGE_RESOLUTION|>--- conflicted
+++ resolved
@@ -212,22 +212,17 @@
         if: steps.s3-release-validation-1.outputs.cache-hit != 'true'
         run: |
           if [[ -f testing-framework/terraform/testcases/${{ matrix.testcase }}/parameters.tfvars ]] ; then opts="-var-file=../testcases/${{ matrix.testcase }}/parameters.tfvars" ; else opts="" ; fi
-<<<<<<< HEAD
-          cd testing-framework/terraform/ec2 && terraform init && terraform apply -auto-approve -lock=false $opts -var="testing_ami=${{ matrix.testing_ami }}" -var="aoc_version=${{ needs.release-checking.outputs.version }}" -var="package_s3_bucket=aws-otel-collector" -var="testcase=../testcases/${{ matrix.testcase }}" -var="ssm_package_name=AWSDistroOTel-Collector"
+          cd testing-framework/terraform/ec2 && terraform init && terraform apply -auto-approve -lock=false $opts -var="testing_ami=${{ matrix.testing_ami }}" -var="aoc_version=${{ needs.release-checking.outputs.version }}" -var="package_s3_bucket=${{ env.RELEASE_S3_BUCKET }}" -var="testcase=../testcases/${{ matrix.testcase }}" -var="ssm_package_name=${{ env.SSM_RELEASE_PACKAGE_NAME }}"
 
       - name: Upload test case's terraform state
         if: ${{ always() && steps.s3-release-validation-1.outputs.cache-hit != 'true' }}
         run: |
-          cd testing-framework/terraform/eks
+          cd testing-framework/terraform/ec2
           testing_id=$(terraform output -raw testing_id)
           cd ../add_on/remote_state
           terraform init
           terraform apply -auto-approve -var="platform=ec2" -var="s3_folder_name=adot-cd-validation-test/ec2-1" -var="testing_id=$testing_id" -var="testcase=../../testcases/${{ matrix.testcase }}"
 
-=======
-          cd testing-framework/terraform/ec2 && terraform init && terraform apply -auto-approve -lock=false $opts -var="testing_ami=${{ matrix.testing_ami }}" -var="aoc_version=${{ needs.release-checking.outputs.version }}" -var="package_s3_bucket=${{ env.RELEASE_S3_BUCKET }}" -var="testcase=../testcases/${{ matrix.testcase }}" -var="ssm_package_name=${{ env.SSM_RELEASE_PACKAGE_NAME }}"
-          
->>>>>>> 3a1152da
       - name: Destroy resources
         if: ${{ always() && steps.s3-release-validation-1.outputs.cache-hit != 'true' }}
         run: |
@@ -284,22 +279,18 @@
         if: steps.s3-release-validation-2.outputs.cache-hit != 'true'
         run: |
           if [[ -f testing-framework/terraform/testcases/${{ matrix.testcase }}/parameters.tfvars ]] ; then opts="-var-file=../testcases/${{ matrix.testcase }}/parameters.tfvars" ; else opts="" ; fi
-<<<<<<< HEAD
-          cd testing-framework/terraform/ec2 && terraform init && terraform apply -auto-approve -lock=false $opts -var="testing_ami=${{ matrix.testing_ami }}" -var="aoc_version=${{ needs.release-checking.outputs.version }}" -var="package_s3_bucket=aws-otel-collector" -var="testcase=../testcases/${{ matrix.testcase }}" -var="ssm_package_name=AWSDistroOTel-Collector"
+          cd testing-framework/terraform/ec2 && terraform init && terraform apply -auto-approve -lock=false $opts -var="testing_ami=${{ matrix.testing_ami }}" -var="aoc_version=${{ needs.release-checking.outputs.version }}" -var="package_s3_bucket=${{ env.RELEASE_S3_BUCKET }}" -var="testcase=../testcases/${{ matrix.testcase }}" -var="ssm_package_name=${{ env.SSM_RELEASE_PACKAGE_NAME }}"
 
       - name: Upload test case's terraform state
         if: ${{ always() && steps.s3-release-validation-2.outputs.cache-hit != 'true' }}
         run: |
-          cd testing-framework/terraform/eks
+          cd testing-framework/terraform/ec2
           testing_id=$(terraform output -raw testing_id)
           cd ../add_on/remote_state
           terraform init
           terraform apply -auto-approve -var="platform=ec2" -var="s3_folder_name=adot-cd-validation-test/ec2-2" -var="testing_id=$testing_id" -var="testcase=../../testcases/${{ matrix.testcase }}"
 
-=======
-          cd testing-framework/terraform/ec2 && terraform init && terraform apply -auto-approve -lock=false $opts -var="testing_ami=${{ matrix.testing_ami }}" -var="aoc_version=${{ needs.release-checking.outputs.version }}" -var="package_s3_bucket=${{ env.RELEASE_S3_BUCKET }}" -var="testcase=../testcases/${{ matrix.testcase }}" -var="ssm_package_name=${{ env.SSM_RELEASE_PACKAGE_NAME }}"
-          
->>>>>>> 3a1152da
+
       - name: Destroy resources
         if: ${{ always() && steps.s3-release-validation-2.outputs.cache-hit != 'true' }}
         run: |
@@ -356,22 +347,17 @@
         if: steps.s3-release-validation-3.outputs.cache-hit != 'true'
         run: |
           if [[ -f testing-framework/terraform/testcases/${{ matrix.testcase }}/parameters.tfvars ]] ; then opts="-var-file=../testcases/${{ matrix.testcase }}/parameters.tfvars" ; else opts="" ; fi
-<<<<<<< HEAD
-          cd testing-framework/terraform/ec2 && terraform init && terraform apply -auto-approve -lock=false $opts -var="testing_ami=${{ matrix.testing_ami }}" -var="aoc_version=${{ needs.release-checking.outputs.version }}" -var="package_s3_bucket=aws-otel-collector" -var="testcase=../testcases/${{ matrix.testcase }}" -var="ssm_package_name=AWSDistroOTel-Collector"
+          cd testing-framework/terraform/ec2 && terraform init && terraform apply -auto-approve -lock=false $opts -var="testing_ami=${{ matrix.testing_ami }}" -var="aoc_version=${{ needs.release-checking.outputs.version }}" -var="package_s3_bucket=${{ env.RELEASE_S3_BUCKET }}" -var="testcase=../testcases/${{ matrix.testcase }}" -var="ssm_package_name=${{ env.SSM_RELEASE_PACKAGE_NAME }}"
 
       - name: Upload test case's terraform state
         if: ${{ always() && steps.s3-release-validation-3.outputs.cache-hit != 'true' }}
         run: |
-          cd testing-framework/terraform/eks
+          cd testing-framework/terraform/ec2
           testing_id=$(terraform output -raw testing_id)
           cd ../add_on/remote_state
           terraform init
           terraform apply -auto-approve -var="platform=ec2" -var="s3_folder_name=adot-cd-validation-test/ec2-3" -var="testing_id=$testing_id" -var="testcase=../../testcases/${{ matrix.testcase }}"
 
-=======
-          cd testing-framework/terraform/ec2 && terraform init && terraform apply -auto-approve -lock=false $opts -var="testing_ami=${{ matrix.testing_ami }}" -var="aoc_version=${{ needs.release-checking.outputs.version }}" -var="package_s3_bucket=${{ env.RELEASE_S3_BUCKET }}" -var="testcase=../testcases/${{ matrix.testcase }}" -var="ssm_package_name=${{ env.SSM_RELEASE_PACKAGE_NAME }}"
-          
->>>>>>> 3a1152da
       - name: Destroy resources
         if: ${{ always() && steps.s3-release-validation-3.outputs.cache-hit != 'true' }}
         run: |
@@ -462,7 +448,7 @@
       - name: Upload test case's terraform state
         if: ${{ always() && steps.release-validation-ecs.outputs.cache-hit != 'true' }}
         run: |
-          cd testing-framework/terraform/eks
+          cd testing-framework/terraform/ecs
           testing_id=$(terraform output -raw testing_id)
           cd ../add_on/remote_state
           terraform init
