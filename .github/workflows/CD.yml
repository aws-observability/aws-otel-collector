# Copyright Amazon.com, Inc. or its affiliates. All Rights Reserved.
#
# Licensed under the Apache License, Version 2.0 (the "License").
# You may not use this file except in compliance with the License.
# A copy of the License is located at
#
#     http://www.apache.org/licenses/LICENSE-2.0
#
# or in the "license" file accompanying this file. This file is distributed
# on an "AS IS" BASIS, WITHOUT WARRANTIES OR CONDITIONS OF ANY KIND, either
# express or implied. See the License for the specific language governing
# permissions and limitations under the License.

name: C/D

on:        
  workflow_dispatch:
    inputs:
      version:
        description: 'the version number to release'
        required: true
      sha:
        description: 'the github sha to release'
        required: true
    
env:
  IMAGE_NAME: aws-otel-collector
  IMAGE_NAMESPACE: amazon
  PACKAGING_ROOT: build/packages
  ECR_REPO_INTEGRATION_TEST: aws-otel-test/adot-collector-integration-test
  ECR_REPO: aws-observability/aws-otel-collector
  PACKAGE_CACHE_KEY: "cached_tested_packages_${{ github.run_id }}"
  IMAGE_LINK: "public.ecr.aws/aws-observability/aws-otel-collector"
  TF_VAR_aws_access_key_id: ${{ secrets.INTEG_TEST_AWS_KEY_ID }}
  TF_VAR_aws_secret_access_key: ${{ secrets.INTEG_TEST_AWS_KEY_SECRET }}
  TF_VAR_aoc_vpc_name: aoc-vpc-large
  TF_VAR_aoc_vpc_security_group: aoc-vpc-security-group-large
  TESTING_FRAMEWORK_REPO: "aws-observability/aws-otel-test-framework"
  SSM_RELEASE_S3_BUCKET: "aws-otel-collector-ssm"
  SSM_RELEASE_PACKAGE_NAME: "AWSDistroOTel-Collector"
  RELEASE_S3_BUCKET: "aws-otel-collector"

jobs:
  create-test-ref:
    runs-on: ubuntu-latest
    outputs:
      testRef: ${{ steps.setRef.outputs.ref }}
    steps:
      - name: Set testRef output
        id: setRef
        run: |
          if [[ ${{ github.ref_name }} == release/v* ]]; then 
            echo "::set-output name=ref::${{github.ref_name}}"
          else
            echo "::set-output name=ref::terraform"
          fi


  release-checking: 
    runs-on: ubuntu-latest
    outputs:
      version: ${{ steps.checking_sha_version.outputs.version }}
      testing_version: ${{ steps.checking_sha_version.outputs.testing_version }}
    steps: 
      - uses: actions/checkout@v3

      - name: Configure AWS Credentials
        uses: aws-actions/configure-aws-credentials@v1
        with:
          aws-access-key-id: ${{ secrets.INTEG_TEST_AWS_KEY_ID }}
          aws-secret-access-key: ${{ secrets.INTEG_TEST_AWS_KEY_SECRET }}
          aws-region: us-west-2

      - name: Download candidate
        run: aws s3 cp "s3://aws-otel-collector-release-candidate/${{ github.event.inputs.sha }}.tar.gz" candidate.tar.gz

      - name: Uncompress the candidate package
        run: tar zxvf candidate.tar.gz

      - name: Check commit SHA and version
        id: checking_sha_version
        run: |
          version_in_release=`cat $PACKAGING_ROOT/VERSION`
          version_in_release_candidate=`cat $PACKAGING_ROOT/TESTING_VERSION`
          sha_in_candidate=`cat $PACKAGING_ROOT/GITHUB_SHA`

          if [ $version_in_release != ${{ github.event.inputs.version }} ]; then
            echo "::error::Wrong version is detected: $version_in_release != ${{ github.event.inputs.version }}"
            exit 1
          fi
          if [ $sha_in_candidate != ${{ github.event.inputs.sha }} ]; then
            echo "::error::Wrong SHA is detected: $sha_in_candidate != ${{ github.event.inputs.sha }}"
            exit 1
          fi

          echo "::set-output name=version::$version_in_release"
          echo "::set-output name=testing_version::$version_in_release_candidate"

      - name: Cache packages
        uses: actions/cache@v2
        with:
          key: ${{ env.PACKAGE_CACHE_KEY }}
          path: ${{ env.PACKAGING_ROOT }}

  get-testing-suites:
    runs-on: ubuntu-latest
    outputs:
      eks-matrix: ${{ steps.set-matrix.outputs.eks-matrix }}
      ecs-matrix: ${{ steps.set-matrix.outputs.ecs-matrix }}
      ec2-matrix-1: ${{ steps.set-matrix.outputs.ec2-matrix-1 }}
      ec2-matrix-2: ${{ steps.set-matrix.outputs.ec2-matrix-2 }}
      ec2-matrix-3: ${{ steps.set-matrix.outputs.ec2-matrix-3 }}
    steps:
      - name: Checkout
        uses: actions/checkout@v3
        with:
          ref: ${{ github.event.inputs.sha }}
      
      - name: Setup Python
        uses: actions/setup-python@v2.3.2

      - name: Get all the testing suites
        id: set-matrix
        run: | 
          ec2_matrix_1=$(python e2etest/get-testcases.py ec2_matrix_1)
          ec2_matrix_2=$(python e2etest/get-testcases.py ec2_matrix_2)
          ec2_matrix_3=$(python e2etest/get-testcases.py ec2_matrix_3)
          ecs_matrix=$(python e2etest/get-testcases.py ecs_matrix)
          eks_matrix=$(python e2etest/get-testcases.py eks_matrix)
          echo "::set-output name=eks-matrix::$eks_matrix"
          echo "::set-output name=ecs-matrix::$ecs_matrix"
          echo "::set-output name=ec2-matrix-1::$ec2_matrix_1"
          echo "::set-output name=ec2-matrix-2::$ec2_matrix_2"
          echo "::set-output name=ec2-matrix-3::$ec2_matrix_3"
      - name: List testing suites
        run: |
          echo ${{ steps.set-matrix.outputs.eks-matrix }}    
          echo ${{ steps.set-matrix.outputs.ecs-matrix }}
          echo ${{ steps.set-matrix.outputs.ec2-matrix-1 }}
          echo ${{ steps.set-matrix.outputs.ec2-matrix-2 }}
          echo ${{ steps.set-matrix.outputs.ec2-matrix-3 }}
          
  release-to-s3:
    runs-on: ubuntu-latest
    needs: [release-checking]
    steps:
      - uses: actions/checkout@v3

      - name: Restore cached packages
        uses: actions/cache@v2
        with:
          key: ${{ env.PACKAGE_CACHE_KEY }}
          path: ${{ env.PACKAGING_ROOT }}

      - name: Configure AWS Credentials
        uses: aws-actions/configure-aws-credentials@v1
        with:
          aws-access-key-id: ${{ secrets.RELEASE_KEY_ID }}
          aws-secret-access-key: ${{ secrets.RELEASE_SECRET }}
          aws-region: us-west-2

      - name: Release to S3
        run: s3_bucket_name=${{ env.RELEASE_S3_BUCKET }} upload_to_latest=0 bash tools/release/image-binary-release/s3-release.sh

      #Create ssm package and binaries/artifacts for validation test which is similar to SSM workflow release
      - name: Create SSM packages for validation test and set permission to public
        run: |
            ( aws ssm describe-document --name ${{ env.SSM_RELEASE_PACKAGE_NAME }} --version-name ${{ needs.release-checking.outputs.version }} >/dev/null 2>&1 ) || {
                  pip3 install boto3
                  python3 tools/ssm/ssm_manifest.py ${{ needs.release-checking.outputs.version }}
                  aws s3 cp $PACKAGING_ROOT/ssm s3://${{ env.SSM_RELEASE_S3_BUCKET }}/ssmfile/${{ needs.release-checking.outputs.version }} --recursive
                  python3 tools/ssm/ssm_create.py ${{ env.SSM_RELEASE_PACKAGE_NAME }} ${{ needs.release-checking.outputs.version }} ${{ env.SSM_RELEASE_S3_BUCKET }}/ssmfile/${{ needs.release-checking.outputs.version }} us-west-2
                  aws --region us-west-2 ssm modify-document-permission \
                      --name ${{ env.SSM_RELEASE_PACKAGE_NAME }} \
                      --permission-type "Share" \
                      --account-ids-to-add "All"
            }

  s3-release-validation-1:
    runs-on: ubuntu-latest
    needs: [get-testing-suites, release-to-s3, release-checking, create-test-ref]
    strategy:
      fail-fast: false
      max-parallel: 5
      matrix: ${{ fromJson(needs.get-testing-suites.outputs.ec2-matrix-1) }}
    steps:
      - uses: actions/checkout@v3

      - name: Cache if success
        id:  s3-release-validation-1
        uses: actions/cache@v2
        with:
          path: |
            VERSION
          key:  s3-release-validation-1-${{ needs.release-checking.outputs.testing_version }}-${{ matrix.testcase }}-${{ matrix.testing_ami }}

      - name: Configure AWS Credentials
        if: steps.s3-release-validation-1.outputs.cache-hit != 'true'
        uses: aws-actions/configure-aws-credentials@v1
        with:
          aws-access-key-id: ${{ secrets.INTEG_TEST_AWS_KEY_ID }}
          aws-secret-access-key: ${{ secrets.INTEG_TEST_AWS_KEY_SECRET }}
          aws-region: us-west-2

      - name: Set up JDK 11
        if: steps.s3-release-validation-1.outputs.cache-hit != 'true'
        uses: actions/setup-java@v2
        with:
          distribution: 'zulu'
          java-version: '11'

      - name: Set up terraform
        if: steps.s3-release-validation-1.outputs.cache-hit != 'true'
        uses: hashicorp/setup-terraform@v1
        with:
          terraform_version: 0.14.10

      - name: Check out testing framework
        if: steps.s3-release-validation-1.outputs.cache-hit != 'true'
        uses: actions/checkout@v3
        with:
          repository: ${{ env.TESTING_FRAMEWORK_REPO }}
          path: testing-framework
          ref: ${{ needs.create-test-ref.outputs.testRef }}

      - name: Run testing suite on ec2
        if: steps.s3-release-validation-1.outputs.cache-hit != 'true'
        run: |
          opts=""
          if [[ -f testing-framework/terraform/testcases/${{ matrix.testcase }}/parameters.tfvars ]] ; then opts="-var-file=../testcases/${{ matrix.testcase }}/parameters.tfvars" ; fi
          cd testing-framework/terraform/ec2 && terraform init && terraform apply -auto-approve -lock=false $opts -var="testing_ami=${{ matrix.testing_ami }}" -var="aoc_version=${{ needs.release-checking.outputs.version }}" -var="package_s3_bucket=${{ env.RELEASE_S3_BUCKET }}" -var="testcase=../testcases/${{ matrix.testcase }}" -var="ssm_package_name=${{ env.SSM_RELEASE_PACKAGE_NAME }}"
          
      - name: Destroy resources
        if: ${{ always() && steps.s3-release-validation-1.outputs.cache-hit != 'true' }}
        uses: nick-invision/retry@v2
        with:
          max_attempts: 3
          timeout_minutes: 8
          retry_wait_seconds: 20
          command: cd testing-framework/terraform/ec2 && terraform destroy -auto-approve
          
  s3-release-validation-2:
    runs-on: ubuntu-latest
    needs: [get-testing-suites, release-to-s3, release-checking, create-test-ref]
    strategy:
      fail-fast: false
      max-parallel: 5
      matrix: ${{ fromJson(needs.get-testing-suites.outputs.ec2-matrix-2) }}

    steps:
      - uses: actions/checkout@v3

      - name: Cache if success
        id: s3-release-validation-2
        uses: actions/cache@v2
        with:
          path: |
            VERSION
          key: s3-release-validation-2-${{ needs.release-checking.outputs.testing_version }}-${{ matrix.testcase }}-${{ matrix.testing_ami }}

      - name: Configure AWS Credentials
        if: steps.s3-release-validation-2.outputs.cache-hit != 'true'
        uses: aws-actions/configure-aws-credentials@v1
        with:
          aws-access-key-id: ${{ secrets.INTEG_TEST_AWS_KEY_ID }}
          aws-secret-access-key: ${{ secrets.INTEG_TEST_AWS_KEY_SECRET }}
          aws-region: us-west-2

      - name: Set up JDK 11
        if: steps.s3-release-validation-2.outputs.cache-hit != 'true'
        uses: actions/setup-java@v2
        with:
          distribution: zulu
          java-version: 11

      - name: Set up terraform
        if: steps.s3-release-validation-2.outputs.cache-hit != 'true'
        uses: hashicorp/setup-terraform@v1
        with:
          terraform_version: 0.14.10

      - name: Check out testing framework
        if: steps.s3-release-validation-2.outputs.cache-hit != 'true'
        uses: actions/checkout@v3
        with:
          repository: ${{ env.TESTING_FRAMEWORK_REPO }}
          path: testing-framework
          ref: ${{ needs.create-test-ref.outputs.testRef }}

      - name: Run testing suite on ec2
        if: steps.s3-release-validation-2.outputs.cache-hit != 'true'
        run: |
          opts=""
          if [[ -f testing-framework/terraform/testcases/${{ matrix.testcase }}/parameters.tfvars ]] ; then opts="-var-file=../testcases/${{ matrix.testcase }}/parameters.tfvars" ; fi
          cd testing-framework/terraform/ec2 && terraform init && terraform apply -auto-approve -lock=false $opts -var="testing_ami=${{ matrix.testing_ami }}" -var="aoc_version=${{ needs.release-checking.outputs.version }}" -var="package_s3_bucket=${{ env.RELEASE_S3_BUCKET }}" -var="testcase=../testcases/${{ matrix.testcase }}" -var="ssm_package_name=${{ env.SSM_RELEASE_PACKAGE_NAME }}"
          
      - name: Destroy resources
        if: ${{ always() && steps.s3-release-validation-2.outputs.cache-hit != 'true' }}
        uses: nick-invision/retry@v2
        with:
          max_attempts: 3
          timeout_minutes: 8
          retry_wait_seconds: 20
          command: cd testing-framework/terraform/ec2 && terraform destroy -auto-approve
          
  s3-release-validation-3:
    runs-on: ubuntu-latest
    needs: [get-testing-suites, release-to-s3, release-checking, create-test-ref]
    strategy:
      fail-fast: false
      max-parallel: 5
      matrix: ${{ fromJson(needs.get-testing-suites.outputs.ec2-matrix-3) }}

    steps:
      - uses: actions/checkout@v3

      - name: Cache if success
        id: s3-release-validation-3
        uses: actions/cache@v2
        with:
          path: |
            VERSION
          key: s3-release-validation-3-${{ needs.release-checking.outputs.testing_version }}-${{ matrix.testcase }}-${{ matrix.testing_ami }}

      - name: Configure AWS Credentials
        if: steps.s3-release-validation-3.outputs.cache-hit != 'true'
        uses: aws-actions/configure-aws-credentials@v1
        with:
          aws-access-key-id: ${{ secrets.INTEG_TEST_AWS_KEY_ID }}
          aws-secret-access-key: ${{ secrets.INTEG_TEST_AWS_KEY_SECRET }}
          aws-region: us-west-2

      - name: Set up JDK 11
        if: steps.s3-release-validation-3.outputs.cache-hit != 'true'
        uses: actions/setup-java@v2
        with:
          distribution: zulu
          java-version: 11

      - name: Set up terraform
        if: steps.s3-release-validation-3.outputs.cache-hit != 'true'
        uses: hashicorp/setup-terraform@v1
        with:
          terraform_version: 0.14.10

      - name: Check out testing framework
        if: steps.s3-release-validation-3.outputs.cache-hit != 'true'
        uses: actions/checkout@v3
        with:
          repository: ${{ env.TESTING_FRAMEWORK_REPO }}
          path: testing-framework
          ref: ${{ needs.create-test-ref.outputs.testRef}}

      - name: Run testing suite on ec2
        if: steps.s3-release-validation-3.outputs.cache-hit != 'true'
        run: |
          opts=""
          if [[ -f testing-framework/terraform/testcases/${{ matrix.testcase }}/parameters.tfvars ]] ; then opts="-var-file=../testcases/${{ matrix.testcase }}/parameters.tfvars" ; fi
          cd testing-framework/terraform/ec2 && terraform init && terraform apply -auto-approve -lock=false $opts -var="testing_ami=${{ matrix.testing_ami }}" -var="aoc_version=${{ needs.release-checking.outputs.version }}" -var="package_s3_bucket=${{ env.RELEASE_S3_BUCKET }}" -var="testcase=../testcases/${{ matrix.testcase }}" -var="ssm_package_name=${{ env.SSM_RELEASE_PACKAGE_NAME }}"
          
      - name: Destroy resources
        if: ${{ always() && steps.s3-release-validation-3.outputs.cache-hit != 'true' }}
        uses: nick-invision/retry@v2
        with:
          max_attempts: 3
          timeout_minutes: 8
          retry_wait_seconds: 20
          command: cd testing-framework/terraform/ec2 && terraform destroy -auto-approve
          
  release-version-image:
    runs-on: ubuntu-latest
    needs: [release-checking]
    steps:
      - uses: actions/checkout@v3

      - name: Restore cached packages
        uses: actions/cache@v2
        with:
          key: ${{ env.PACKAGE_CACHE_KEY }}
          path: ${{ env.PACKAGING_ROOT }}

      - name: Login to Public Release ECR
        id: login-ecr
        uses: docker/login-action@v1
        with:
          registry: public.ecr.aws
          username: ${{ secrets.RELEASE_KEY_ID }}
          password: ${{ secrets.RELEASE_SECRET }}
        env:
          AWS_REGION: us-east-1

      - name: Pull image from integration test ECR and Upload to public release ECR
        uses: akhilerm/tag-push-action@v2.0.0
        with:
          src: public.ecr.aws/${{ env.ECR_REPO_INTEGRATION_TEST }}:${{ needs.release-checking.outputs.testing_version }}
          dst: public.ecr.aws/${{ env.ECR_REPO }}:${{ needs.release-checking.outputs.version }}

  release-validation-ecs:
    runs-on: ubuntu-latest
    needs: [get-testing-suites, release-version-image, release-checking, create-test-ref]
    strategy:
      fail-fast: false
      max-parallel: 5
      matrix: ${{ fromJson(needs.get-testing-suites.outputs.ecs-matrix) }}
    
    steps:
      - uses: actions/checkout@v3

      - name: Cache if success
        id: release-validation-ecs
        uses: actions/cache@v2
        with:
          path: |
            VERSION
          key: release-validation-ecs-${{ needs.release-checking.outputs.testing_version }}-${{ matrix.testcase }}-${{ matrix.launch_type }}

      - name: Configure AWS Credentials
        if: steps.release-validation-ecs.outputs.cache-hit != 'true'
        uses: aws-actions/configure-aws-credentials@v1
        with:
          aws-access-key-id: ${{ secrets.INTEG_TEST_AWS_KEY_ID }}
          aws-secret-access-key: ${{ secrets.INTEG_TEST_AWS_KEY_SECRET }}
          aws-region: us-west-2
          
      - name: Set up JDK 11
        if: steps.release-validation-ecs.outputs.cache-hit != 'true'
        uses: actions/setup-java@v2
        with:
          distribution: 'zulu'
          java-version: '11'
      
      - name: Set up terraform
        if: steps.release-validation-ecs.outputs.cache-hit != 'true'
        uses: hashicorp/setup-terraform@v1
        with:
          terraform_version: 0.14.10
      
      - name: Check out testing framework
        if: steps.release-validation-ecs.outputs.cache-hit != 'true'
        uses: actions/checkout@v3
        with:
          repository: "${{ env.TESTING_FRAMEWORK_REPO }}"
          path: testing-framework
          ref: ${{ needs.create-test-ref.outputs.testRef }}
          
      - name: Run testing suite on ecs
        if: steps.release-validation-ecs.outputs.cache-hit != 'true'
        run: |
          opts=""
          if [[ -f testing-framework/terraform/testcases/${{ matrix.testcase }}/parameters.tfvars ]] ; then opts="-var-file=../testcases/${{ matrix.testcase }}/parameters.tfvars" ; fi
          cd testing-framework/terraform/ecs && terraform init && terraform apply -auto-approve -lock=false $opts -var="ecs_launch_type=${{ matrix.launch_type }}" -var="aoc_version=${{ needs.release-checking.outputs.version }}" -var="aoc_image_repo=$IMAGE_LINK" -var="testcase=../testcases/${{ matrix.testcase }}"
                    
      - name: Destroy resources
        if: ${{ always() && steps.release-validation-ecs.outputs.cache-hit != 'true' }}
        uses: nick-invision/retry@v2
        with:
          max_attempts: 3
          timeout_minutes: 8
          retry_wait_seconds: 20
          command: cd testing-framework/terraform/ecs && terraform destroy -auto-approve
                  
  release-validation-eks:
    runs-on: ubuntu-latest
    needs: [get-testing-suites, release-version-image, release-checking, create-test-ref]
    strategy:
      fail-fast: false
      max-parallel: 5
      matrix: ${{ fromJson(needs.get-testing-suites.outputs.eks-matrix) }}
    
    steps:
      - uses: actions/checkout@v3

      - name: Cache if success
        id: release-validation-eks
        uses: actions/cache@v2
        with:
          path: |
            VERSION
          key: release-validation-eks-${{ needs.release-checking.outputs.testing_version }}-${{ matrix.testcase }}

      - name: Configure AWS Credentials
        if: steps.release-validation-eks.outputs.cache-hit != 'true'
        uses: aws-actions/configure-aws-credentials@v1
        with:
          aws-access-key-id: ${{ secrets.INTEG_TEST_AWS_KEY_ID }}
          aws-secret-access-key: ${{ secrets.INTEG_TEST_AWS_KEY_SECRET }}
          aws-region: us-west-2
          
      - name: Set up JDK 11
        if: steps.release-validation-eks.outputs.cache-hit != 'true'
        uses: actions/setup-java@v2
        with:
          distribution: 'zulu'
          java-version: '11'
      
      - name: Set up terraform
        if: steps.release-validation-eks.outputs.cache-hit != 'true'
        uses: hashicorp/setup-terraform@v1
        with:
          terraform_version: 0.14.10
      
      - name: Check out testing framework
        if: steps.release-validation-eks.outputs.cache-hit != 'true'
        uses: actions/checkout@v3
        with:
          repository: "${{ env.TESTING_FRAMEWORK_REPO }}"
          path: testing-framework
          ref: ${{ needs.create-test-ref.outputs.testRef}}
      
      - name: Run testing suite on eks
        if: steps.release-validation-eks.outputs.cache-hit != 'true'
        run: |
          opts=""
          if [[ -f testing-framework/terraform/testcases/${{ matrix.testcase }}/parameters.tfvars ]] ; then opts="-var-file=../testcases/${{ matrix.testcase }}/parameters.tfvars" ; fi
          cd testing-framework/terraform/eks && terraform init && terraform apply -auto-approve -lock=false $opts -var="aoc_version=${{ needs.release-checking.outputs.version }}" -var="aoc_image_repo=$IMAGE_LINK" -var="testcase=../testcases/${{ matrix.testcase }}"
          
      - name: Destroy resources
        if: ${{ always() && steps.release-validation-eks.outputs.cache-hit != 'true' }}
        uses: nick-invision/retry@v2
        with:
          max_attempts: 3
          timeout_minutes: 8
          retry_wait_seconds: 20
          command: cd testing-framework/terraform/eks && terraform destroy -auto-approve

  delete-images-binaries:
    runs-on: ubuntu-latest
    if: ${{ failure() || cancelled() }}
    needs: [s3-release-validation-1, s3-release-validation-2, s3-release-validation-3,release-validation-ecs, release-validation-eks, release-checking]
    steps:
      #Since the tools in workflow are always up-to-date with the github workflow, we don't need to use the tools in workflows from the commited sha
      #but using the tools in workflows from the branch triggered with workflow_dispatch.
      - uses: actions/checkout@v3

      - name: Configure AWS Credentials
        uses: aws-actions/configure-aws-credentials@v1
        with:
          aws-access-key-id: ${{ secrets.RELEASE_KEY_ID }}
          aws-secret-access-key: ${{ secrets.RELEASE_SECRET }}
          aws-region: us-west-2

      - name: Delete binaries from s3
        run: |
          delete_to_latest=0 \
          s3_bucket_name=${{ env.RELEASE_S3_BUCKET }} \
          version=${{ needs.release-checking.outputs.version }} \
          bash tools/release/image-binary-release/delete-s3-release.sh

      - name: Delete version image from ecr
        run: aws ecr-public batch-delete-image --repository-name $IMAGE_NAME --image-ids imageTag=${{ needs.release-checking.outputs.version }} --region us-east-1

  validation-tests-checked:
    runs-on: ubuntu-latest
    needs: [ s3-release-validation-1, s3-release-validation-2, s3-release-validation-3,release-validation-ecs, release-validation-eks, release-checking ]
    steps:
      - run: echo "All validation tests passed."

  release-latest-s3:
    runs-on: ubuntu-latest
    needs: [ validation-tests-checked, release-checking, clean-ssm-package ]
    if: ${{ always() && needs.validation-tests-checked.result == 'success' }}
    steps:
      #Since the tools in workflow are always up-to-date with the github workflow, we don't need to use the tools in workflows from the committed sha
      #but using the tools in workflows from the branch triggered with workflow_dispatch.
      - uses: actions/checkout@v3

      - name: Cache if success
        id: release-latest-s3
        uses: actions/cache@v2
        with:
          key: release-latest-s3-${{ github.run_id }}
          path: VERSION

      - name: Restore cached packages
        if: steps.release-latest-s3.outputs.cache-hit != 'true'
        uses: actions/cache@v2
        with:
          key: "${{ env.PACKAGE_CACHE_KEY }}"
          path: "${{ env.PACKAGING_ROOT }}"

      - name: Configure AWS Credentials
        if: steps.release-latest-s3.outputs.cache-hit != 'true'
        uses: aws-actions/configure-aws-credentials@v1
        with:
          aws-access-key-id: ${{ secrets.RELEASE_KEY_ID }}
          aws-secret-access-key: ${{ secrets.RELEASE_SECRET }}
          aws-region: us-west-2

      - name: Release binaries to s3 with latest version
        if: steps.release-latest-s3.outputs.cache-hit != 'true'
        run: s3_bucket_name=${{ env.RELEASE_S3_BUCKET }} upload_to_latest=1 bash tools/release/image-binary-release/s3-release.sh

  release-latest-image:
    runs-on: ubuntu-latest
    needs: [ validation-tests-checked, release-checking, clean-ssm-package ]
    if: ${{ always() && needs.validation-tests-checked.result == 'success' }}
    steps:
      #Since the tools in workflow are always up-to-date with the github workflow, we don't need to use the tools in workflows from the committed sha
      #but using the tools in workflows from the branch triggered with workflow_dispatch.
      - uses: actions/checkout@v3

      - name: Cache if success
        id: release-latest-image
        uses: actions/cache@v2
        with:
          key: release-latest-image-${{ github.run_id }}
          path: VERSION

      - name: Set up Go 1.x
        if: steps.release-latest-image.outputs.cache-hit != 'true'
        uses: actions/setup-go@v2
        with:
          go-version: '^1.17.7'

      - name: Compare version with Dockerhub latest
        id: version
        if: steps.release-latest-image.outputs.cache-hit != 'true'
        run: |
          TAG="${{ needs.release-checking.outputs.version }}"
          TARGET_VERSION=$TAG bash tools/workflow/docker-version-compare.sh

      - name: Login Dockerhub
        uses: docker/login-action@v1
        if: steps.release-latest-image.outputs.cache-hit != 'true'
        with:
          username: ${{ secrets.DOCKERHUB_RELEASE_USERNAME }}
          password: ${{ secrets.DOCKERHUB_RELEASE_TOKEN }}

      - name: Login to Public Release ECR
        id: login-ecr
        if: ${{ steps.release-latest-image.outputs.cache-hit != 'true' && steps.version.outputs.any-update == 'true' }}
        uses: docker/login-action@v1
        with:
          registry: public.ecr.aws
          username: ${{ secrets.RELEASE_KEY_ID }}
          password: ${{ secrets.RELEASE_SECRET }}
        env:
          AWS_REGION: us-east-1

      - name: Pull image from integration test ECR, tag as latest and push to public release ECR and DockerHub
        if: ${{ steps.release-latest-image.outputs.cache-hit != 'true'  && steps.version.outputs.any-update == 'true' }}
        uses: akhilerm/tag-push-action@v2.0.0
        with:
          src: public.ecr.aws/${{ env.ECR_REPO }}:${{ needs.release-checking.outputs.version }}
          dst: |
            public.ecr.aws/${{ env.ECR_REPO }}:latest
            ${{ env.IMAGE_NAMESPACE }}/${{ env.IMAGE_NAME }}:latest

      - name: Pull image from integration test ECR, tag with input version and push to DockerHub
        if: steps.release-latest-image.outputs.cache-hit != 'true'
        uses: akhilerm/tag-push-action@v2.0.0
        with:
          src: public.ecr.aws/${{ env.ECR_REPO }}:${{ needs.release-checking.outputs.version }}
          dst: ${{ env.IMAGE_NAMESPACE }}/${{ env.IMAGE_NAME }}:${{ needs.release-checking.outputs.version }}

<<<<<<< HEAD
      - name: Configure AWS Credentials
        if: steps.release-latest-image.outputs.cache-hit != 'true'
        uses: aws-actions/configure-aws-credentials@v1
        with:
          aws-access-key-id: ${{ secrets.RELEASE_KEY_ID }}
          aws-secret-access-key: ${{ secrets.RELEASE_SECRET }}
          aws-region: us-west-2

      - name: Mirror ADOT operator
        if: ${{ steps.release-latest-image.outputs.cache-hit != 'true' && (steps.version.outputs.major-update == 'true' || steps.version.outputs.minor-update == 'true') || steps.version.outputs.same-version == 'true' }}
        run: cd tools/release/adot-operator-images-mirror && go run ./
        env:
          AWS_SDK_LOAD_CONFIG: true

  clean-ssm-package:
    runs-on: ubuntu-latest
    if: ${{ always() && needs.release-to-s3.result == 'success' }}
    needs: [ validation-tests-checked, release-checking, release-to-s3 ]
    steps:
      #Delete ssm package and binaries/artifacts which is created on s3 bucket for validation test regardless of these two scenarios:
      #-if the validation test failed, then we will delete the SSM package since we don't want to roll out the unstable version
      #-if the validation successes, then we will trigger the release SSM package workflow to replace all of this with the appropriate region
      - name: Configure AWS Credentials
        uses: aws-actions/configure-aws-credentials@v1
        with:
          aws-access-key-id: ${{ secrets.RELEASE_KEY_ID }}
          aws-secret-access-key: ${{ secrets.RELEASE_SECRET }}
          aws-region: us-west-2

      - name: Rollback SSM default version
        run: ssm_package_name=${{ env.SSM_RELEASE_PACKAGE_NAME }} version=${{ needs.release-checking.outputs.version }}  tools/ssm/ssm_rollback_default_version.sh

      - name: Clean up SSM release package created for validation testing
        run: |
          aws ssm describe-document --name ${{ env.SSM_RELEASE_PACKAGE_NAME }} --version-name ${{ needs.release-checking.outputs.version }} >/dev/null 2>&1 && \
            aws ssm delete-document --name ${{ env.SSM_RELEASE_PACKAGE_NAME }} --version-name ${{ needs.release-checking.outputs.version }}

      - name: Delete binaries in s3 linked to SSM release
        run: aws s3 rm s3://${{ env.SSM_RELEASE_S3_BUCKET }}/ssmfile/${{ needs.release-checking.outputs.version }} --recursive

  release-to-github:
=======
  release-to-ggi ithub:
>>>>>>> c2501327
    runs-on: ubuntu-latest
    needs: [ validation-tests-checked, release-checking, clean-ssm-package]
    if: ${{ always() && needs.validation-tests-checked.result == 'success' }}
    steps:
      - name: Checkout
        uses: actions/checkout@v3
        with:
          ref: ${{ github.event.inputs.sha }}

      - name: Generate release-note
        run: sh tools/release/generate-release-note.sh

      - name: Create release
        uses: actions/create-release@v1
        env:
          GITHUB_TOKEN: ${{ secrets.GITHUB_TOKEN }} # This token is provided by Actions, you do not need to create your own token
        with:
          tag_name: ${{ needs.release-checking.outputs.version }}
          commitish: ${{ github.event.inputs.sha }}
          release_name: ${{ needs.release-checking.outputs.version }}
          body_path: release-note
          draft: true
          prerelease: true

      - name: Trigger SSM package build and public
        uses: benc-uk/workflow-dispatch@v1
        with:
          workflow: release SSM package
          token: ${{ secrets.REPO_WRITE_ACCESS_TOKEN }}
          inputs: '{ "version": "${{ needs.release-checking.outputs.version }}", "sha": "${{ github.event.inputs.sha }}", "public": "true", "pkgname": "${{ env.SSM_RELEASE_PACKAGE_NAME }}" }'<|MERGE_RESOLUTION|>--- conflicted
+++ resolved
@@ -653,7 +653,6 @@
           src: public.ecr.aws/${{ env.ECR_REPO }}:${{ needs.release-checking.outputs.version }}
           dst: ${{ env.IMAGE_NAMESPACE }}/${{ env.IMAGE_NAME }}:${{ needs.release-checking.outputs.version }}
 
-<<<<<<< HEAD
       - name: Configure AWS Credentials
         if: steps.release-latest-image.outputs.cache-hit != 'true'
         uses: aws-actions/configure-aws-credentials@v1
@@ -695,9 +694,6 @@
         run: aws s3 rm s3://${{ env.SSM_RELEASE_S3_BUCKET }}/ssmfile/${{ needs.release-checking.outputs.version }} --recursive
 
   release-to-github:
-=======
-  release-to-ggi ithub:
->>>>>>> c2501327
     runs-on: ubuntu-latest
     needs: [ validation-tests-checked, release-checking, clean-ssm-package]
     if: ${{ always() && needs.validation-tests-checked.result == 'success' }}
