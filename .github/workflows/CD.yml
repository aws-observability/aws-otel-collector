# Copyright 2020 Amazon.com, Inc. or its affiliates. All Rights Reserved.
#
# Licensed under the Apache License, Version 2.0 (the "License").
# You may not use this file except in compliance with the License.
# A copy of the License is located at
#
#     http://www.apache.org/licenses/LICENSE-2.0
#
# or in the "license" file accompanying this file. This file is distributed
# on an "AS IS" BASIS, WITHOUT WARRANTIES OR CONDITIONS OF ANY KIND, either
# express or implied. See the License for the specific language governing
# permissions and limitations under the License.

name: CD

# listen on tag with name like v1.0.0
on:
  push:
    tags:
      - v*

env:
  IMAGE_NAME: aws-observability-collector
  PACKAGE_CACHE_KEY: "cached_tested_packages_${{ github.run_id }}"

jobs:
  release-checking:
    runs-on: ubuntu-latest
    steps: 
      - name: Checkout aws-opentelemetry-collector
        uses: actions/checkout@v2

      - name: Checking if the related commit has passed the Soaking test
        run: echo "Checking Soaking test"

      - name: Get the version
        id: get_version
        run: echo ::set-output name=version::$(echo $GITHUB_REF | cut -d / -f 3)

      - name: download packages as release candidate from s3
        uses: ./.github/actions/integ-test 
        with:
          running_type: candidate
          opts: "-t=DownloadCandidate -s=.aoc-stack-test.yml -p=${{ steps.get_version.outputs.version }} -g=${{ github.sha }}"

      - name: cp stack into packages
        run: |
          cp .aoc-stack-release.yml build/packages/      

      - run: ls -R      

      - name: Cache packages
        uses: actions/cache@v2
        with:
          key: "${{ env.PACKAGE_CACHE_KEY }}"
          path: build/packages

  release-to-s3:
    runs-on: ubuntu-latest
    needs: release-checking
    outputs:
      s3_links: "${{ steps.release-to-s3.outputs.task_response }}"
    steps:
      - uses: actions/checkout@v2
      - name: Restore cached packages
        uses: actions/cache@v2
        with:
          key: "${{ env.PACKAGE_CACHE_KEY }}"
          path: build/packages

      - name: Release to S3
        id: release-to-s3
        uses: ./.github/actions/integ-test 
        with:
          running_type: release
          opts: "-t=S3Release -s=build/packages/.aoc-stack-release.yml" 

  s3-release-validation:
    strategy:
      matrix:
        ami: [AMAZON_LINUX, AMAZON_LINUX2, A1_AMAZON_LINUX, SUSE_15, SUSE_12, A1_SUSE_15, REDHAT_8, REDHAT_7, REDHAT_6, A1_REDHAT_8, A1_REDHAT_7, CENTOS_7, CENTOS_6, DEBIAN_10, DEBIAN_9, UBUNTU_18_04, UBUNTU_16_04, UBUNTU_14_04, A1_UBUNTU_18_04, A1_UBUNTU_16_04]

    runs-on: ubuntu-latest
    needs: [release-to-s3]
    steps:
<<<<<<< HEAD
      - uses: actions/checkout@v2
=======
>>>>>>> d5961bad
      - name: restore cached rpms
        uses: actions/cache@v2
        with:
          path: build/packages
          key: "${{ env.PACKAGE_CACHE_KEY }}"

      - name: perform integration test on EC2
        uses: ./.github/actions/integ-test 
        with:
          running_type: integ-test
          opts: "-t=EC2_TEST -s=build/packages/.aoc-stack-release.yml -a=${{ matrix.ami }}"

  release-to-github-container-registry:
    runs-on: ubuntu-latest
    needs: [s3-release-validation]
    steps:
      - name: Restore cached packages
        uses: actions/cache@v2
        with:
          key: "${{ env.PACKAGE_CACHE_KEY }}"
          path: build/packages

      - name: Login Dockerhub
        uses: docker/login-action@v1
        with:
          registry: ghcr.io
          username: "${{ github.repository_owner }}"
          password: "${{ secrets.CONTAINER_REGISTRY_TOKEN }}"

      - name: Push Image to dockerhub
        id: push-to-dockerhub
        run: |
          TAG=`cat build/packages/VERSION`
          REPO_NAME="ghcr.io/${{ github.repository_owner }}/$IMAGE_NAME"
          docker load < build/packages/$IMAGE_NAME.tar
          docker tag $IMAGE_NAME $REPO_NAME:$TAG
          docker tag $IMAGE_NAME $REPO_NAME:latest
          docker push $REPO_NAME:$TAG
          docker push $REPO_NAME:latest

          
  image-release-validation-ecs:
    runs-on: ubuntu-latest
    needs: [release-to-github-container-registry]
    steps:
<<<<<<< HEAD
      - uses: actions/checkout@v2
=======
>>>>>>> d5961bad
      - name: restore cached rpms
        uses: actions/cache@v2
        with:
          path: build/packages
          key: "${{ env.PACKAGE_CACHE_KEY }}"

      - name: perform integration test on EC2 based ECS
        uses: ./.github/actions/integ-test 
        with:
          running_type: integ-test
          opts: "-t=ECS_TEST -s=build/packages/.aoc-stack-release.yml -a=ECS_OPTIMIZED -e ecsLaunchType=EC2 -e ecsTaskDef=ECS_EC2_TEMPLATE"

  image-release-validation-fargate:
    runs-on: ubuntu-latest
    needs: [release-to-github-container-registry]
    steps:
<<<<<<< HEAD
      - uses: actions/checkout@v2
=======
>>>>>>> d5961bad
      - name: restore cached rpms
        uses: actions/cache@v2
        with:
          path: build/packages
          key: "${{ env.PACKAGE_CACHE_KEY }}"

      - name: perform integration test on fargate
        uses: ./.github/actions/integ-test 
        with:
          running_type: integ-test
          opts: "-t=ECS_TEST -s=build/packages/.aoc-stack-release.yml -e ecsLaunchType=FARGATE -e ecsTaskDef=ECS_FARGATE_TEMPLATE"

  image-release-validation-eks:
    runs-on: ubuntu-latest
    needs: [release-to-github-container-registry]
    steps:
<<<<<<< HEAD
      - uses: actions/checkout@v2
=======
>>>>>>> d5961bad
      - name: restore cached rpms
        uses: actions/cache@v2
        with:
          path: build/packages
          key: "${{ env.PACKAGE_CACHE_KEY }}"

      - name: perform integration test on EKS    
        uses: ./.github/actions/integ-test 
        with:
          running_type: integ-test
          opts: "-t=EKS_TEST -s=build/packages/.aoc-stack-release.yml -k eksClusterName=aoc-test-eks-ec2"

  release-to-github:
    runs-on: ubuntu-latest
    needs: [s3-release-validation, image-release-validation-ecs, image-release-validation-fargate]
    steps:
      - uses: actions/checkout@v2
     
      - name: Generate release-note
        run: sh tools/release/generate-release-note.sh "`cat VERSION`"
        
      - name: Create release
        uses: actions/create-release@v1
        env:
          GITHUB_TOKEN: ${{ secrets.GITHUB_TOKEN }} # This token is provided by Actions, you do not need to create your own token
        with:
          tag_name: ${{ github.ref }}
          release_name: Release ${{ github.ref }}
          body_path: release-note
          draft: true
          prerelease: true<|MERGE_RESOLUTION|>--- conflicted
+++ resolved
@@ -83,10 +83,8 @@
     runs-on: ubuntu-latest
     needs: [release-to-s3]
     steps:
-<<<<<<< HEAD
-      - uses: actions/checkout@v2
-=======
->>>>>>> d5961bad
+      - uses: actions/checkout@v2
+
       - name: restore cached rpms
         uses: actions/cache@v2
         with:
@@ -132,10 +130,8 @@
     runs-on: ubuntu-latest
     needs: [release-to-github-container-registry]
     steps:
-<<<<<<< HEAD
-      - uses: actions/checkout@v2
-=======
->>>>>>> d5961bad
+      - uses: actions/checkout@v2
+
       - name: restore cached rpms
         uses: actions/cache@v2
         with:
@@ -152,10 +148,8 @@
     runs-on: ubuntu-latest
     needs: [release-to-github-container-registry]
     steps:
-<<<<<<< HEAD
-      - uses: actions/checkout@v2
-=======
->>>>>>> d5961bad
+      - uses: actions/checkout@v2
+
       - name: restore cached rpms
         uses: actions/cache@v2
         with:
@@ -172,10 +166,8 @@
     runs-on: ubuntu-latest
     needs: [release-to-github-container-registry]
     steps:
-<<<<<<< HEAD
-      - uses: actions/checkout@v2
-=======
->>>>>>> d5961bad
+      - uses: actions/checkout@v2
+
       - name: restore cached rpms
         uses: actions/cache@v2
         with:
