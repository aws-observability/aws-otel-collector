--- conflicted
+++ resolved
@@ -604,11 +604,7 @@
         run: s3_bucket_name=${{ env.RELEASE_S3_BUCKET }} upload_to_latest=1 bash tools/release/image-binary-release/s3-release.sh
 
       - name: Release adot operator
-<<<<<<< HEAD
-        if: ${{ steps.release-latest-image-s3.outputs.cache-hit != 'true' && (steps.version.outputs.major-update == 'true' || steps.version.outputs.minor-update == 'true') }}
-=======
-        if: ${{ steps.release-latest-image.outputs.cache-hit != 'true' && (steps.version.outputs.major-update == 'true' || steps.version.outputs.minor-update == 'true') || steps.version.outputs.same-version == 'true' }}
->>>>>>> 2c6847f8
+        if: ${{ steps.release-latest-image-s3.outputs.cache-hit != 'true' && (steps.version.outputs.major-update == 'true' || steps.version.outputs.minor-update == 'true') || steps.version.outputs.same-version == 'true' }}
         run: cd tools/release/adot-operator-images-mirror && go run ./
 
   clean-ssm-package:
