--- conflicted
+++ resolved
@@ -5,8 +5,6 @@
 			"targets": [
 				{
 					"name": "collector-ci-amd64-1-26",
-<<<<<<< HEAD
-=======
 					"region": "us-west-2",
 					"excluded_tests": [
 						"containerinsight_eks"
@@ -21,7 +19,6 @@
 				},
 				{
 					"name": "collector-ci-amd64-1-28",
->>>>>>> 34867ca2
 					"region": "us-west-2",
 					"excluded_tests": [
 						"containerinsight_eks"
@@ -55,8 +52,6 @@
 			"targets": [
 				{
 					"name": "collector-ci-arm64-1-26",
-<<<<<<< HEAD
-=======
 					"region": "us-west-2",
 					"excluded_tests": [
 						"containerinsight_eks"
@@ -71,7 +66,6 @@
 				},
 				{
 					"name": "collector-ci-arm64-1-28",
->>>>>>> 34867ca2
 					"region": "us-west-2",
 					"excluded_tests": [
 						"containerinsight_eks"
@@ -105,8 +99,6 @@
 			"targets": [
 				{
 					"name": "collector-ci-fargate-1-26",
-<<<<<<< HEAD
-=======
 					"region": "us-west-2"
 				},
 				{
@@ -115,7 +107,6 @@
 				},
 				{
 					"name": "collector-ci-fargate-1-28",
->>>>>>> 34867ca2
 					"region": "us-west-2"
 				},
 				{
