// Copyright 2022 Google LLC. All rights reserved.
// Use of this source code is governed by a BSD-style
// license that can be found in the LICENSE file.

package internal

// Version is the current tagged release of the library.
<<<<<<< HEAD
const Version = "0.183.0"
=======
const Version = "0.169.0"
>>>>>>> 124f2d61
<|MERGE_RESOLUTION|>--- conflicted
+++ resolved
@@ -5,8 +5,4 @@
 package internal
 
 // Version is the current tagged release of the library.
-<<<<<<< HEAD
-const Version = "0.183.0"
-=======
-const Version = "0.169.0"
->>>>>>> 124f2d61
+const Version = "0.169.0"