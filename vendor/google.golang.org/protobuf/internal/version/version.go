// Copyright 2019 The Go Authors. All rights reserved.
// Use of this source code is governed by a BSD-style
// license that can be found in the LICENSE file.

// Package version records versioning information about this module.
package version

import (
	"fmt"
	"strings"
)

// These constants determine the current version of this module.
//
// For our release process, we enforce the following rules:
//   - Tagged releases use a tag that is identical to String.
//   - Tagged releases never reference a commit where the String
//     contains "devel".
//   - The set of all commits in this repository where String
//     does not contain "devel" must have a unique String.
//
// Steps for tagging a new release:
//
//  1. Create a new CL.
//
//  2. Update Minor, Patch, and/or PreRelease as necessary.
//     PreRelease must not contain the string "devel".
//
//  3. Since the last released minor version, have there been any changes to
//     generator that relies on new functionality in the runtime?
//     If yes, then increment RequiredGenerated.
//
//  4. Since the last released minor version, have there been any changes to
//     the runtime that removes support for old .pb.go source code?
//     If yes, then increment SupportMinimum.
//
//  5. Send out the CL for review and submit it.
//     Note that the next CL in step 8 must be submitted after this CL
//     without any other CLs in-between.
//
//  6. Tag a new version, where the tag is is the current String.
//
//  7. Write release notes for all notable changes
//     between this release and the last release.
//
//  8. Create a new CL.
//
//  9. Update PreRelease to include the string "devel".
//     For example: "" -> "devel" or "rc.1" -> "rc.1.devel"
//
//  10. Send out the CL for review and submit it.
const (
	Major      = 1
	Minor      = 34
<<<<<<< HEAD
	Patch      = 2
=======
	Patch      = 1
>>>>>>> 124f2d61
	PreRelease = ""
)

// String formats the version string for this module in semver format.
//
// Examples:
//
//	v1.20.1
//	v1.21.0-rc.1
func String() string {
	v := fmt.Sprintf("v%d.%d.%d", Major, Minor, Patch)
	if PreRelease != "" {
		v += "-" + PreRelease

		// TODO: Add metadata about the commit or build hash.
		// See https://golang.org/issue/29814
		// See https://golang.org/issue/33533
		var metadata string
		if strings.Contains(PreRelease, "devel") && metadata != "" {
			v += "+" + metadata
		}
	}
	return v
}<|MERGE_RESOLUTION|>--- conflicted
+++ resolved
@@ -52,11 +52,7 @@
 const (
 	Major      = 1
 	Minor      = 34
-<<<<<<< HEAD
-	Patch      = 2
-=======
 	Patch      = 1
->>>>>>> 124f2d61
 	PreRelease = ""
 )
 
