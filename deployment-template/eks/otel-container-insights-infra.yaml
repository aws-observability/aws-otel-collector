--- conflicted
+++ resolved
@@ -48,11 +48,7 @@
   - apiGroups: ["coordination.k8s.io"]
     resources: ["leases"]
     resourceNames: ["otel-container-insight-clusterleader"]
-<<<<<<< HEAD
     verbs: ["get","update", "create"]
-=======
-    verbs: ["get","update", "create", "patch"]
->>>>>>> 5cdf39f1
 
 ---
 kind: ClusterRoleBinding
