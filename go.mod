--- conflicted
+++ resolved
@@ -501,17 +501,10 @@
 	go.uber.org/dig v1.18.0 // indirect
 	go.uber.org/fx v1.22.2 // indirect
 	golang.org/x/crypto v0.31.0 // indirect
-<<<<<<< HEAD
-	golang.org/x/exp v0.0.0-20240909161429-701f63a606c0 // indirect
-	golang.org/x/mod v0.21.0 // indirect
-	golang.org/x/net v0.33.0 // indirect
-	golang.org/x/oauth2 v0.22.0 // indirect
-=======
 	golang.org/x/exp v0.0.0-20241004190924-225e2abe05e6 // indirect
 	golang.org/x/mod v0.21.0 // indirect
 	golang.org/x/net v0.33.0 // indirect
 	golang.org/x/oauth2 v0.23.0 // indirect
->>>>>>> 15a91838
 	golang.org/x/sync v0.10.0 // indirect
 	golang.org/x/term v0.27.0 // indirect
 	golang.org/x/text v0.21.0 // indirect
