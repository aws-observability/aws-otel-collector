module github.com/aws-observability/aws-otel-collector

go 1.21

require (
	github.com/open-telemetry/opentelemetry-collector-contrib/confmap/provider/s3provider v0.94.0
	github.com/open-telemetry/opentelemetry-collector-contrib/exporter/awscloudwatchlogsexporter v0.94.0
	github.com/open-telemetry/opentelemetry-collector-contrib/exporter/awsemfexporter v0.94.0
	github.com/open-telemetry/opentelemetry-collector-contrib/exporter/awsxrayexporter v0.94.0
	github.com/open-telemetry/opentelemetry-collector-contrib/exporter/datadogexporter v0.94.0
	github.com/open-telemetry/opentelemetry-collector-contrib/exporter/fileexporter v0.94.0
	github.com/open-telemetry/opentelemetry-collector-contrib/exporter/kafkaexporter v0.94.0
	github.com/open-telemetry/opentelemetry-collector-contrib/exporter/loadbalancingexporter v0.94.0
	github.com/open-telemetry/opentelemetry-collector-contrib/exporter/logzioexporter v0.94.0
	github.com/open-telemetry/opentelemetry-collector-contrib/exporter/prometheusexporter v0.94.0
	github.com/open-telemetry/opentelemetry-collector-contrib/exporter/prometheusremotewriteexporter v0.94.0
	github.com/open-telemetry/opentelemetry-collector-contrib/exporter/sapmexporter v0.94.0
	github.com/open-telemetry/opentelemetry-collector-contrib/exporter/signalfxexporter v0.94.0
	github.com/open-telemetry/opentelemetry-collector-contrib/extension/awsproxy v0.94.0
	github.com/open-telemetry/opentelemetry-collector-contrib/extension/healthcheckextension v0.94.0
	github.com/open-telemetry/opentelemetry-collector-contrib/extension/observer/ecsobserver v0.94.0
	github.com/open-telemetry/opentelemetry-collector-contrib/extension/pprofextension v0.94.0
	github.com/open-telemetry/opentelemetry-collector-contrib/extension/sigv4authextension v0.94.0
	github.com/open-telemetry/opentelemetry-collector-contrib/extension/storage v0.94.0
	github.com/open-telemetry/opentelemetry-collector-contrib/processor/attributesprocessor v0.94.0
	github.com/open-telemetry/opentelemetry-collector-contrib/processor/cumulativetodeltaprocessor v0.94.0
	github.com/open-telemetry/opentelemetry-collector-contrib/processor/deltatorateprocessor v0.94.0
	github.com/open-telemetry/opentelemetry-collector-contrib/processor/filterprocessor v0.94.0
	github.com/open-telemetry/opentelemetry-collector-contrib/processor/groupbytraceprocessor v0.94.0
	github.com/open-telemetry/opentelemetry-collector-contrib/processor/k8sattributesprocessor v0.94.0
	github.com/open-telemetry/opentelemetry-collector-contrib/processor/metricsgenerationprocessor v0.94.0
	github.com/open-telemetry/opentelemetry-collector-contrib/processor/metricstransformprocessor v0.94.0
	github.com/open-telemetry/opentelemetry-collector-contrib/processor/probabilisticsamplerprocessor v0.94.0
	github.com/open-telemetry/opentelemetry-collector-contrib/processor/resourcedetectionprocessor v0.94.0
	github.com/open-telemetry/opentelemetry-collector-contrib/processor/resourceprocessor v0.94.0
	github.com/open-telemetry/opentelemetry-collector-contrib/processor/spanprocessor v0.94.0
	github.com/open-telemetry/opentelemetry-collector-contrib/processor/tailsamplingprocessor v0.94.0
	github.com/open-telemetry/opentelemetry-collector-contrib/receiver/awscontainerinsightreceiver v0.94.0
	github.com/open-telemetry/opentelemetry-collector-contrib/receiver/awsecscontainermetricsreceiver v0.94.0
	github.com/open-telemetry/opentelemetry-collector-contrib/receiver/awsxrayreceiver v0.94.0
	github.com/open-telemetry/opentelemetry-collector-contrib/receiver/filelogreceiver v0.94.0
	github.com/open-telemetry/opentelemetry-collector-contrib/receiver/jaegerreceiver v0.94.0
	github.com/open-telemetry/opentelemetry-collector-contrib/receiver/kafkareceiver v0.94.0
	github.com/open-telemetry/opentelemetry-collector-contrib/receiver/prometheusreceiver v0.94.0
	github.com/open-telemetry/opentelemetry-collector-contrib/receiver/statsdreceiver v0.94.0
	github.com/open-telemetry/opentelemetry-collector-contrib/receiver/zipkinreceiver v0.94.0
	github.com/pkg/errors v0.9.1
	github.com/spf13/cobra v1.8.0
	github.com/spf13/pflag v1.0.5
	github.com/stretchr/testify v1.8.4
	go.opentelemetry.io/collector/component v0.94.1
	go.opentelemetry.io/collector/confmap v0.94.1
	go.opentelemetry.io/collector/exporter v0.94.1
	go.opentelemetry.io/collector/exporter/loggingexporter v0.94.1
	go.opentelemetry.io/collector/exporter/otlpexporter v0.94.1
	go.opentelemetry.io/collector/exporter/otlphttpexporter v0.94.1
	go.opentelemetry.io/collector/extension v0.94.1
	go.opentelemetry.io/collector/extension/ballastextension v0.94.1
	go.opentelemetry.io/collector/extension/zpagesextension v0.94.1
	go.opentelemetry.io/collector/featuregate v1.1.0
	go.opentelemetry.io/collector/otelcol v0.94.1
	go.opentelemetry.io/collector/processor v0.94.1
	go.opentelemetry.io/collector/processor/batchprocessor v0.94.1
	go.opentelemetry.io/collector/processor/memorylimiterprocessor v0.94.1
	go.opentelemetry.io/collector/receiver v0.94.1
	go.opentelemetry.io/collector/receiver/otlpreceiver v0.94.1
	go.uber.org/multierr v1.11.0
<<<<<<< HEAD
	go.uber.org/zap v1.26.0
	golang.org/x/sys v0.19.0
=======
	go.uber.org/zap v1.27.0
	golang.org/x/sys v0.17.0
>>>>>>> 0d654995
	gopkg.in/natefinch/lumberjack.v2 v2.2.1
)

require (
	cloud.google.com/go/compute v1.23.3 // indirect
	cloud.google.com/go/compute/metadata v0.2.4-0.20230617002413-005d2dfb6b68 // indirect
	github.com/Azure/azure-sdk-for-go/sdk/azcore v1.8.0 // indirect
	github.com/Azure/azure-sdk-for-go/sdk/azidentity v1.4.0 // indirect
	github.com/Azure/azure-sdk-for-go/sdk/internal v1.3.0 // indirect
	github.com/Azure/azure-sdk-for-go/sdk/resourcemanager/compute/armcompute/v4 v4.2.1 // indirect
	github.com/Azure/azure-sdk-for-go/sdk/resourcemanager/network/armnetwork/v2 v2.2.1 // indirect
	github.com/AzureAD/microsoft-authentication-library-for-go v1.1.1 // indirect
	github.com/DataDog/agent-payload/v5 v5.0.103 // indirect
	github.com/DataDog/datadog-agent/pkg/obfuscate v0.50.2 // indirect
	github.com/DataDog/datadog-agent/pkg/proto v0.52.0-devel // indirect
	github.com/DataDog/datadog-agent/pkg/remoteconfig/state v0.50.2 // indirect
	github.com/DataDog/datadog-agent/pkg/trace v0.50.2 // indirect
	github.com/DataDog/datadog-agent/pkg/util/cgroups v0.50.2 // indirect
	github.com/DataDog/datadog-agent/pkg/util/log v0.50.2 // indirect
	github.com/DataDog/datadog-agent/pkg/util/pointer v0.50.2 // indirect
	github.com/DataDog/datadog-agent/pkg/util/scrubber v0.50.2 // indirect
	github.com/DataDog/datadog-api-client-go/v2 v2.21.0 // indirect
	github.com/DataDog/datadog-go/v5 v5.1.1 // indirect
	github.com/DataDog/go-sqllexer v0.0.8 // indirect
	github.com/DataDog/go-tuf v1.0.2-0.5.2 // indirect
	github.com/DataDog/gohai v0.0.0-20230524154621-4316413895ee // indirect
	github.com/DataDog/opentelemetry-mapping-go/pkg/inframetadata v0.13.2 // indirect
	github.com/DataDog/opentelemetry-mapping-go/pkg/otlp/attributes v0.13.2 // indirect
	github.com/DataDog/opentelemetry-mapping-go/pkg/otlp/logs v0.13.2 // indirect
	github.com/DataDog/opentelemetry-mapping-go/pkg/otlp/metrics v0.13.2 // indirect
	github.com/DataDog/opentelemetry-mapping-go/pkg/quantile v0.13.2 // indirect
	github.com/DataDog/sketches-go v1.4.4 // indirect
	github.com/DataDog/zstd v1.5.2 // indirect
	github.com/GoogleCloudPlatform/opentelemetry-operations-go/detectors/gcp v1.21.0 // indirect
	github.com/IBM/sarama v1.42.1 // indirect
	github.com/Microsoft/go-winio v0.6.1 // indirect
	github.com/Showmax/go-fqdn v1.0.0 // indirect
	github.com/alecthomas/participle/v2 v2.1.1 // indirect
	github.com/alecthomas/units v0.0.0-20211218093645-b94a6e3cc137 // indirect
	github.com/apache/thrift v0.19.0 // indirect
	github.com/armon/go-metrics v0.4.1 // indirect
	github.com/aws/aws-sdk-go v1.50.22 // indirect
	github.com/aws/aws-sdk-go-v2 v1.25.0 // indirect
	github.com/aws/aws-sdk-go-v2/aws/protocol/eventstream v1.5.4 // indirect
	github.com/aws/aws-sdk-go-v2/config v1.27.1 // indirect
	github.com/aws/aws-sdk-go-v2/credentials v1.17.1 // indirect
	github.com/aws/aws-sdk-go-v2/feature/ec2/imds v1.15.0 // indirect
	github.com/aws/aws-sdk-go-v2/internal/configsources v1.3.0 // indirect
	github.com/aws/aws-sdk-go-v2/internal/endpoints/v2 v2.6.0 // indirect
	github.com/aws/aws-sdk-go-v2/internal/ini v1.8.0 // indirect
	github.com/aws/aws-sdk-go-v2/internal/v4a v1.2.10 // indirect
	github.com/aws/aws-sdk-go-v2/service/internal/accept-encoding v1.11.0 // indirect
	github.com/aws/aws-sdk-go-v2/service/internal/checksum v1.2.10 // indirect
	github.com/aws/aws-sdk-go-v2/service/internal/presigned-url v1.11.0 // indirect
	github.com/aws/aws-sdk-go-v2/service/internal/s3shared v1.16.10 // indirect
	github.com/aws/aws-sdk-go-v2/service/s3 v1.48.1 // indirect
	github.com/aws/aws-sdk-go-v2/service/sso v1.19.1 // indirect
	github.com/aws/aws-sdk-go-v2/service/ssooidc v1.22.1 // indirect
	github.com/aws/aws-sdk-go-v2/service/sts v1.27.1 // indirect
	github.com/aws/smithy-go v1.20.0 // indirect
	github.com/beorn7/perks v1.0.1 // indirect
	github.com/blang/semver/v4 v4.0.0 // indirect
	github.com/bmatcuk/doublestar/v4 v4.6.1 // indirect
	github.com/cenkalti/backoff v2.2.1+incompatible // indirect
	github.com/cenkalti/backoff/v4 v4.2.1 // indirect
	github.com/cespare/xxhash/v2 v2.2.0 // indirect
	github.com/checkpoint-restore/go-criu/v5 v5.3.0 // indirect
	github.com/cihub/seelog v0.0.0-20170130134532-f561c5e57575 // indirect
	github.com/cilium/ebpf v0.9.1 // indirect
	github.com/cncf/xds/go v0.0.0-20231109132714-523115ebc101 // indirect
	github.com/containerd/cgroups/v3 v3.0.2 // indirect
	github.com/containerd/console v1.0.3 // indirect
	github.com/containerd/ttrpc v1.2.2 // indirect
	github.com/coreos/go-systemd/v22 v22.5.0 // indirect
	github.com/cyphar/filepath-securejoin v0.2.4 // indirect
	github.com/davecgh/go-spew v1.1.2-0.20180830191138-d8f796af33cc // indirect
	github.com/dennwc/varint v1.0.0 // indirect
	github.com/digitalocean/godo v1.104.1 // indirect
	github.com/distribution/reference v0.5.0 // indirect
	github.com/docker/docker v25.0.3+incompatible // indirect
	github.com/docker/go-connections v0.5.0 // indirect
	github.com/docker/go-units v0.5.0 // indirect
	github.com/dustin/go-humanize v1.0.1 // indirect
	github.com/eapache/go-resiliency v1.4.0 // indirect
	github.com/eapache/go-xerial-snappy v0.0.0-20230731223053-c322873962e3 // indirect
	github.com/eapache/queue v1.1.0 // indirect
	github.com/emicklei/go-restful/v3 v3.11.0 // indirect
	github.com/envoyproxy/go-control-plane v0.11.1 // indirect
	github.com/envoyproxy/protoc-gen-validate v1.0.2 // indirect
	github.com/euank/go-kmsg-parser v2.0.0+incompatible // indirect
	github.com/expr-lang/expr v1.16.0 // indirect
	github.com/fatih/color v1.15.0 // indirect
	github.com/felixge/httpsnoop v1.0.4 // indirect
	github.com/frankban/quicktest v1.14.3 // indirect
	github.com/fsnotify/fsnotify v1.7.0 // indirect
	github.com/go-kit/log v0.2.1 // indirect
	github.com/go-logfmt/logfmt v0.6.0 // indirect
	github.com/go-logr/logr v1.4.1 // indirect
	github.com/go-logr/stdr v1.2.2 // indirect
	github.com/go-ole/go-ole v1.2.6 // indirect
	github.com/go-openapi/jsonpointer v0.20.0 // indirect
	github.com/go-openapi/jsonreference v0.20.2 // indirect
	github.com/go-openapi/swag v0.22.4 // indirect
	github.com/go-resty/resty/v2 v2.7.0 // indirect
	github.com/go-viper/mapstructure/v2 v2.0.0-alpha.1 // indirect
	github.com/go-zookeeper/zk v1.0.3 // indirect
	github.com/gobwas/glob v0.2.3 // indirect
	github.com/goccy/go-json v0.10.2 // indirect
	github.com/godbus/dbus/v5 v5.0.6 // indirect
	github.com/gogo/googleapis v1.4.1 // indirect
	github.com/gogo/protobuf v1.3.2 // indirect
	github.com/golang-jwt/jwt/v5 v5.0.0 // indirect
	github.com/golang/groupcache v0.0.0-20210331224755-41bb18bfe9da // indirect
	github.com/golang/mock v1.6.0 // indirect
	github.com/golang/protobuf v1.5.3 // indirect
	github.com/golang/snappy v0.0.4 // indirect
	github.com/google/cadvisor v0.48.1 // indirect
	github.com/google/gnostic-models v0.6.8 // indirect
	github.com/google/go-cmp v0.6.0 // indirect
	github.com/google/go-querystring v1.1.0 // indirect
	github.com/google/gofuzz v1.2.0 // indirect
	github.com/google/s2a-go v0.1.7 // indirect
	github.com/google/uuid v1.6.0 // indirect
	github.com/googleapis/enterprise-certificate-proxy v0.3.2 // indirect
	github.com/googleapis/gax-go/v2 v2.12.0 // indirect
	github.com/gophercloud/gophercloud v1.7.0 // indirect
	github.com/gorilla/mux v1.8.1 // indirect
	github.com/gorilla/websocket v1.5.0 // indirect
	github.com/grafana/regexp v0.0.0-20221122212121-6b5c0a4cb7fd // indirect
	github.com/grpc-ecosystem/grpc-gateway/v2 v2.19.0 // indirect
	github.com/hashicorp/consul/api v1.27.0 // indirect
	github.com/hashicorp/cronexpr v1.1.2 // indirect
	github.com/hashicorp/errwrap v1.1.0 // indirect
	github.com/hashicorp/go-cleanhttp v0.5.2 // indirect
	github.com/hashicorp/go-hclog v1.6.2 // indirect
	github.com/hashicorp/go-immutable-radix v1.3.1 // indirect
	github.com/hashicorp/go-multierror v1.1.1 // indirect
	github.com/hashicorp/go-retryablehttp v0.7.4 // indirect
	github.com/hashicorp/go-rootcerts v1.0.2 // indirect
	github.com/hashicorp/go-uuid v1.0.3 // indirect
	github.com/hashicorp/go-version v1.6.0 // indirect
	github.com/hashicorp/golang-lru v1.0.2 // indirect
	github.com/hashicorp/golang-lru/v2 v2.0.7 // indirect
	github.com/hashicorp/nomad/api v0.0.0-20230721134942-515895c7690c // indirect
	github.com/hashicorp/serf v0.10.1 // indirect
	github.com/hetznercloud/hcloud-go/v2 v2.4.0 // indirect
	github.com/iancoleman/strcase v0.3.0 // indirect
	github.com/imdario/mergo v0.3.16 // indirect
	github.com/inconshreveable/mousetrap v1.1.0 // indirect
	github.com/influxdata/go-syslog/v3 v3.0.1-0.20230911200830-875f5bc594a4 // indirect
	github.com/ionos-cloud/sdk-go/v6 v6.1.9 // indirect
	github.com/jaegertracing/jaeger v1.53.0 // indirect
	github.com/jcmturner/aescts/v2 v2.0.0 // indirect
	github.com/jcmturner/dnsutils/v2 v2.0.0 // indirect
	github.com/jcmturner/gofork v1.7.6 // indirect
	github.com/jcmturner/gokrb5/v8 v8.4.4 // indirect
	github.com/jcmturner/rpc/v2 v2.0.3 // indirect
	github.com/jmespath/go-jmespath v0.4.0 // indirect
	github.com/josharian/intern v1.0.0 // indirect
	github.com/jpillora/backoff v1.0.0 // indirect
	github.com/json-iterator/go v1.1.12 // indirect
	github.com/karrick/godirwalk v1.17.0 // indirect
	github.com/klauspost/compress v1.17.5 // indirect
	github.com/knadh/koanf v1.5.0 // indirect
	github.com/knadh/koanf/v2 v2.0.2 // indirect
	github.com/kolo/xmlrpc v0.0.0-20220921171641-a4b6fa1dd06b // indirect
	github.com/kylelemons/godebug v1.1.0 // indirect
	github.com/leodido/ragel-machinery v0.0.0-20181214104525-299bdde78165 // indirect
	github.com/lightstep/go-expohisto v1.0.0 // indirect
	github.com/linode/linodego v1.23.0 // indirect
	github.com/lufia/plan9stats v0.0.0-20220913051719-115f729f3c8c // indirect
	github.com/mailru/easyjson v0.7.7 // indirect
	github.com/mattn/go-colorable v0.1.13 // indirect
	github.com/mattn/go-isatty v0.0.19 // indirect
	github.com/miekg/dns v1.1.56 // indirect
	github.com/mistifyio/go-zfs v2.1.2-0.20190413222219-f784269be439+incompatible // indirect
	github.com/mitchellh/copystructure v1.2.0 // indirect
	github.com/mitchellh/go-homedir v1.1.0 // indirect
	github.com/mitchellh/hashstructure/v2 v2.0.2 // indirect
	github.com/mitchellh/mapstructure v1.5.1-0.20231216201459-8508981c8b6c // indirect
	github.com/mitchellh/reflectwalk v1.0.2 // indirect
	github.com/moby/sys/mountinfo v0.6.2 // indirect
	github.com/modern-go/concurrent v0.0.0-20180306012644-bacd9c7ef1dd // indirect
	github.com/modern-go/reflect2 v1.0.2 // indirect
	github.com/mostynb/go-grpc-compression v1.2.2 // indirect
	github.com/mrunalp/fileutils v0.5.1 // indirect
	github.com/munnerz/goautoneg v0.0.0-20191010083416-a7dc8b61c822 // indirect
	github.com/mwitkow/go-conntrack v0.0.0-20190716064945-2f068394615f // indirect
	github.com/open-telemetry/opentelemetry-collector-contrib/internal/aws/awsutil v0.94.0 // indirect
	github.com/open-telemetry/opentelemetry-collector-contrib/internal/aws/containerinsight v0.94.0 // indirect
	github.com/open-telemetry/opentelemetry-collector-contrib/internal/aws/cwlogs v0.94.0 // indirect
	github.com/open-telemetry/opentelemetry-collector-contrib/internal/aws/ecsutil v0.94.0 // indirect
	github.com/open-telemetry/opentelemetry-collector-contrib/internal/aws/k8s v0.94.0 // indirect
	github.com/open-telemetry/opentelemetry-collector-contrib/internal/aws/metrics v0.94.0 // indirect
	github.com/open-telemetry/opentelemetry-collector-contrib/internal/aws/proxy v0.94.0 // indirect
	github.com/open-telemetry/opentelemetry-collector-contrib/internal/aws/xray v0.94.0 // indirect
	github.com/open-telemetry/opentelemetry-collector-contrib/internal/common v0.94.0 // indirect
	github.com/open-telemetry/opentelemetry-collector-contrib/internal/coreinternal v0.94.0 // indirect
	github.com/open-telemetry/opentelemetry-collector-contrib/internal/datadog v0.94.0 // indirect
	github.com/open-telemetry/opentelemetry-collector-contrib/internal/filter v0.94.0 // indirect
	github.com/open-telemetry/opentelemetry-collector-contrib/internal/k8sconfig v0.94.0 // indirect
	github.com/open-telemetry/opentelemetry-collector-contrib/internal/kafka v0.94.0 // indirect
	github.com/open-telemetry/opentelemetry-collector-contrib/internal/kubelet v0.94.0 // indirect
	github.com/open-telemetry/opentelemetry-collector-contrib/internal/metadataproviders v0.94.0 // indirect
	github.com/open-telemetry/opentelemetry-collector-contrib/internal/sharedcomponent v0.94.0 // indirect
	github.com/open-telemetry/opentelemetry-collector-contrib/internal/splunk v0.94.0 // indirect
	github.com/open-telemetry/opentelemetry-collector-contrib/pkg/batchperresourceattr v0.94.0 // indirect
	github.com/open-telemetry/opentelemetry-collector-contrib/pkg/batchpersignal v0.94.0 // indirect
	github.com/open-telemetry/opentelemetry-collector-contrib/pkg/experimentalmetricmetadata v0.94.0 // indirect
	github.com/open-telemetry/opentelemetry-collector-contrib/pkg/ottl v0.94.0 // indirect
	github.com/open-telemetry/opentelemetry-collector-contrib/pkg/pdatautil v0.94.0 // indirect
	github.com/open-telemetry/opentelemetry-collector-contrib/pkg/resourcetotelemetry v0.94.0 // indirect
	github.com/open-telemetry/opentelemetry-collector-contrib/pkg/stanza v0.94.0 // indirect
	github.com/open-telemetry/opentelemetry-collector-contrib/pkg/translator/azure v0.94.0 // indirect
	github.com/open-telemetry/opentelemetry-collector-contrib/pkg/translator/jaeger v0.94.0 // indirect
	github.com/open-telemetry/opentelemetry-collector-contrib/pkg/translator/prometheus v0.94.0 // indirect
	github.com/open-telemetry/opentelemetry-collector-contrib/pkg/translator/prometheusremotewrite v0.94.0 // indirect
	github.com/open-telemetry/opentelemetry-collector-contrib/pkg/translator/signalfx v0.94.0 // indirect
	github.com/open-telemetry/opentelemetry-collector-contrib/pkg/translator/zipkin v0.94.0 // indirect
	github.com/opencontainers/go-digest v1.0.0 // indirect
	github.com/opencontainers/image-spec v1.1.0-rc5 // indirect
	github.com/opencontainers/runc v1.1.12 // indirect
	github.com/opencontainers/runtime-spec v1.1.0-rc.3 // indirect
	github.com/opencontainers/selinux v1.10.0 // indirect
	github.com/openshift/api v3.9.0+incompatible // indirect
	github.com/openshift/client-go v0.0.0-20210521082421-73d9475a9142 // indirect
	github.com/openzipkin/zipkin-go v0.4.2 // indirect
	github.com/outcaste-io/ristretto v0.2.1 // indirect
	github.com/ovh/go-ovh v1.4.3 // indirect
	github.com/patrickmn/go-cache v2.1.0+incompatible // indirect
	github.com/philhofer/fwd v1.1.2 // indirect
	github.com/pierrec/lz4/v4 v4.1.18 // indirect
	github.com/pkg/browser v0.0.0-20210911075715-681adbf594b8 // indirect
	github.com/pmezard/go-difflib v1.0.1-0.20181226105442-5d4384ee4fb2 // indirect
	github.com/power-devops/perfstat v0.0.0-20220216144756-c35f1ee13d7c // indirect
	github.com/prometheus/client_golang v1.18.0 // indirect
	github.com/prometheus/client_model v0.5.0 // indirect
	github.com/prometheus/common v0.46.0 // indirect
	github.com/prometheus/common/sigv4 v0.1.0 // indirect
	github.com/prometheus/procfs v0.12.0 // indirect
	github.com/prometheus/prometheus v0.48.1 // indirect
	github.com/rcrowley/go-metrics v0.0.0-20201227073835-cf1acfcdf475 // indirect
	github.com/relvacode/iso8601 v1.4.0 // indirect
	github.com/rs/cors v1.10.1 // indirect
	github.com/scaleway/scaleway-sdk-go v1.0.0-beta.21 // indirect
	github.com/seccomp/libseccomp-golang v0.9.2-0.20220502022130-f33da4d89646 // indirect
	github.com/secure-systems-lab/go-securesystemslib v0.7.0 // indirect
	github.com/shirou/gopsutil/v3 v3.24.1 // indirect
	github.com/shoenig/go-m1cpu v0.1.6 // indirect
	github.com/signalfx/com_signalfx_metrics_protobuf v0.0.3 // indirect
	github.com/signalfx/sapm-proto v0.14.0 // indirect
	github.com/sirupsen/logrus v1.9.3 // indirect
	github.com/stretchr/objx v0.5.0 // indirect
	github.com/syndtr/gocapability v0.0.0-20200815063812-42c35b437635 // indirect
	github.com/tidwall/gjson v1.12.1 // indirect
	github.com/tidwall/match v1.1.1 // indirect
	github.com/tidwall/pretty v1.2.0 // indirect
	github.com/tidwall/tinylru v1.1.0 // indirect
	github.com/tidwall/wal v1.1.7 // indirect
	github.com/tinylib/msgp v1.1.9 // indirect
	github.com/tklauser/go-sysconf v0.3.12 // indirect
	github.com/tklauser/numcpus v0.6.1 // indirect
	github.com/valyala/fastjson v1.6.4 // indirect
	github.com/vishvananda/netlink v1.1.1-0.20210330154013-f5de75959ad5 // indirect
	github.com/vishvananda/netns v0.0.0-20210104183010-2eb08e3e575f // indirect
	github.com/vultr/govultr/v2 v2.17.2 // indirect
	github.com/xdg-go/pbkdf2 v1.0.0 // indirect
	github.com/xdg-go/scram v1.1.2 // indirect
	github.com/xdg-go/stringprep v1.0.4 // indirect
	github.com/yusufpapurcu/wmi v1.2.3 // indirect
	go.etcd.io/bbolt v1.3.8 // indirect
	go.opencensus.io v0.24.0 // indirect
	go.opentelemetry.io/collector v0.94.1 // indirect
	go.opentelemetry.io/collector/config/configauth v0.94.1 // indirect
	go.opentelemetry.io/collector/config/configcompression v0.94.1 // indirect
	go.opentelemetry.io/collector/config/configgrpc v0.94.1 // indirect
	go.opentelemetry.io/collector/config/confighttp v0.94.1 // indirect
	go.opentelemetry.io/collector/config/confignet v0.94.1 // indirect
	go.opentelemetry.io/collector/config/configopaque v0.94.1 // indirect
	go.opentelemetry.io/collector/config/configretry v0.94.1 // indirect
	go.opentelemetry.io/collector/config/configtelemetry v0.94.1 // indirect
	go.opentelemetry.io/collector/config/configtls v0.94.1 // indirect
	go.opentelemetry.io/collector/config/internal v0.94.1 // indirect
	go.opentelemetry.io/collector/connector v0.94.1 // indirect
	go.opentelemetry.io/collector/consumer v0.94.1 // indirect
	go.opentelemetry.io/collector/extension/auth v0.94.1 // indirect
	go.opentelemetry.io/collector/pdata v1.1.0 // indirect
	go.opentelemetry.io/collector/semconv v0.94.1 // indirect
	go.opentelemetry.io/collector/service v0.94.1 // indirect
	go.opentelemetry.io/contrib/config v0.3.0 // indirect
	go.opentelemetry.io/contrib/instrumentation/google.golang.org/grpc/otelgrpc v0.47.0 // indirect
	go.opentelemetry.io/contrib/instrumentation/net/http/otelhttp v0.48.0 // indirect
	go.opentelemetry.io/contrib/propagators/b3 v1.22.0 // indirect
	go.opentelemetry.io/contrib/zpages v0.47.0 // indirect
	go.opentelemetry.io/otel v1.23.0 // indirect
	go.opentelemetry.io/otel/bridge/opencensus v0.45.0 // indirect
	go.opentelemetry.io/otel/exporters/otlp/otlpmetric/otlpmetricgrpc v0.45.0 // indirect
	go.opentelemetry.io/otel/exporters/otlp/otlpmetric/otlpmetrichttp v0.45.0 // indirect
	go.opentelemetry.io/otel/exporters/otlp/otlptrace v1.23.0 // indirect
	go.opentelemetry.io/otel/exporters/otlp/otlptrace/otlptracegrpc v1.23.0 // indirect
	go.opentelemetry.io/otel/exporters/otlp/otlptrace/otlptracehttp v1.23.0 // indirect
	go.opentelemetry.io/otel/exporters/prometheus v0.45.1 // indirect
	go.opentelemetry.io/otel/exporters/stdout/stdoutmetric v0.45.0 // indirect
	go.opentelemetry.io/otel/exporters/stdout/stdouttrace v1.23.0 // indirect
	go.opentelemetry.io/otel/metric v1.23.0 // indirect
	go.opentelemetry.io/otel/sdk v1.23.0 // indirect
	go.opentelemetry.io/otel/sdk/metric v1.23.0 // indirect
	go.opentelemetry.io/otel/trace v1.23.0 // indirect
	go.opentelemetry.io/proto/otlp v1.1.0 // indirect
	go.uber.org/atomic v1.11.0 // indirect
<<<<<<< HEAD
	golang.org/x/crypto v0.22.0 // indirect
	golang.org/x/exp v0.0.0-20240103183307-be819d1f06fc // indirect
	golang.org/x/mod v0.14.0 // indirect
	golang.org/x/net v0.24.0 // indirect
	golang.org/x/oauth2 v0.15.0 // indirect
	golang.org/x/term v0.19.0 // indirect
=======
	golang.org/x/crypto v0.19.0 // indirect
	golang.org/x/exp v0.0.0-20240103183307-be819d1f06fc // indirect
	golang.org/x/mod v0.15.0 // indirect
	golang.org/x/net v0.21.0 // indirect
	golang.org/x/oauth2 v0.16.0 // indirect
	golang.org/x/term v0.17.0 // indirect
>>>>>>> 0d654995
	golang.org/x/text v0.14.0 // indirect
	golang.org/x/time v0.4.0 // indirect
	golang.org/x/tools v0.18.0 // indirect
	gonum.org/v1/gonum v0.14.0 // indirect
	google.golang.org/api v0.150.0 // indirect
	google.golang.org/appengine v1.6.8 // indirect
	google.golang.org/genproto v0.0.0-20240116215550-a9fa1716bcac // indirect
	google.golang.org/genproto/googleapis/api v0.0.0-20240102182953-50ed04b92917 // indirect
	google.golang.org/genproto/googleapis/rpc v0.0.0-20240125205218-1f4bbc51befe // indirect
	google.golang.org/grpc v1.61.0 // indirect
	google.golang.org/protobuf v1.33.0 // indirect
	gopkg.in/inf.v0 v0.9.1 // indirect
	gopkg.in/ini.v1 v1.67.0 // indirect
	gopkg.in/yaml.v2 v2.4.0 // indirect
	gopkg.in/yaml.v3 v3.0.1 // indirect
	gopkg.in/zorkian/go-datadog-api.v2 v2.30.0 // indirect
	k8s.io/api v0.28.4 // indirect
	k8s.io/apimachinery v0.28.4 // indirect
	k8s.io/client-go v0.28.4 // indirect
	k8s.io/klog v1.0.0 // indirect
	k8s.io/klog/v2 v2.110.1 // indirect
	k8s.io/kube-openapi v0.0.0-20230717233707-2695361300d9 // indirect
	k8s.io/utils v0.0.0-20240102154912-e7106e64919e // indirect
	sigs.k8s.io/controller-runtime v0.16.3 // indirect
	sigs.k8s.io/json v0.0.0-20221116044647-bc3834ca7abd // indirect
	sigs.k8s.io/structured-merge-diff/v4 v4.3.0 // indirect
	sigs.k8s.io/yaml v1.3.0 // indirect
)

// https://github.com/open-telemetry/opentelemetry-collector-contrib/issues/4433
exclude github.com/StackExchange/wmi v1.2.0

// https://github.com/google/flatbuffers/issues/6466
exclude github.com/google/flatbuffers v1.12.0

// see https://github.com/aws-observability/aws-otel-collector/issues/977
exclude github.com/docker/distribution v2.8.0+incompatible

replace github.com/go-chi/chi/v4 => github.com/go-chi/chi v4.0.0+incompatible

// see https://github.com/ionos-cloud/sdk-go/issues/27
exclude github.com/ionos-cloud/sdk-go/v6 v6.0.5851

// https://github.com/go-openapi/spec/issues/156
replace github.com/go-openapi/spec v0.20.5 => github.com/go-openapi/spec v0.20.6

// excluded as DataDog/agent-payload/v5 v5.0.59 has been removed from source directory but is still present in proxy package
exclude github.com/DataDog/agent-payload/v5 v5.0.59 // indirect

// openshift removed all tags from their repo, use the pseudoversion from the release-3.9 branch HEAD
replace github.com/openshift/api v3.9.0+incompatible => github.com/openshift/api v0.0.0-20180801171038-322a19404e37

replace github.com/opencontainers/runc v1.1.9 => github.com/opencontainers/runc v1.1.12

replace github.com/docker/docker v24.0.7+incompatible => github.com/docker/docker v24.0.9+incompatible<|MERGE_RESOLUTION|>--- conflicted
+++ resolved
@@ -65,13 +65,8 @@
 	go.opentelemetry.io/collector/receiver v0.94.1
 	go.opentelemetry.io/collector/receiver/otlpreceiver v0.94.1
 	go.uber.org/multierr v1.11.0
-<<<<<<< HEAD
-	go.uber.org/zap v1.26.0
+	go.uber.org/zap v1.27.0
 	golang.org/x/sys v0.19.0
-=======
-	go.uber.org/zap v1.27.0
-	golang.org/x/sys v0.17.0
->>>>>>> 0d654995
 	gopkg.in/natefinch/lumberjack.v2 v2.2.1
 )
 
@@ -382,21 +377,12 @@
 	go.opentelemetry.io/otel/trace v1.23.0 // indirect
 	go.opentelemetry.io/proto/otlp v1.1.0 // indirect
 	go.uber.org/atomic v1.11.0 // indirect
-<<<<<<< HEAD
 	golang.org/x/crypto v0.22.0 // indirect
 	golang.org/x/exp v0.0.0-20240103183307-be819d1f06fc // indirect
-	golang.org/x/mod v0.14.0 // indirect
+	golang.org/x/mod v0.15.0 // indirect
 	golang.org/x/net v0.24.0 // indirect
-	golang.org/x/oauth2 v0.15.0 // indirect
+	golang.org/x/oauth2 v0.16.0 // indirect
 	golang.org/x/term v0.19.0 // indirect
-=======
-	golang.org/x/crypto v0.19.0 // indirect
-	golang.org/x/exp v0.0.0-20240103183307-be819d1f06fc // indirect
-	golang.org/x/mod v0.15.0 // indirect
-	golang.org/x/net v0.21.0 // indirect
-	golang.org/x/oauth2 v0.16.0 // indirect
-	golang.org/x/term v0.17.0 // indirect
->>>>>>> 0d654995
 	golang.org/x/text v0.14.0 // indirect
 	golang.org/x/time v0.4.0 // indirect
 	golang.org/x/tools v0.18.0 // indirect
@@ -447,8 +433,4 @@
 exclude github.com/DataDog/agent-payload/v5 v5.0.59 // indirect
 
 // openshift removed all tags from their repo, use the pseudoversion from the release-3.9 branch HEAD
-replace github.com/openshift/api v3.9.0+incompatible => github.com/openshift/api v0.0.0-20180801171038-322a19404e37
-
-replace github.com/opencontainers/runc v1.1.9 => github.com/opencontainers/runc v1.1.12
-
-replace github.com/docker/docker v24.0.7+incompatible => github.com/docker/docker v24.0.9+incompatible+replace github.com/openshift/api v3.9.0+incompatible => github.com/openshift/api v0.0.0-20180801171038-322a19404e37