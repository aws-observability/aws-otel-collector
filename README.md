[![codecov](https://codecov.io/gh/aws-observability/aws-otel-collector/branch/main/graph/badge.svg)](https://codecov.io/gh/aws-observability/aws-otel-collector)
![CI](https://github.com/aws-observability/aws-otel-collector/workflows/CI/badge.svg)
![CD](https://github.com/aws-observability/aws-otel-collector/workflows/CD/badge.svg)
![GitHub release (latest by date)](https://img.shields.io/github/v/release/aws-observability/aws-otel-collector)


### Overview

AWS Distro for OpenTelemetry Collector(AWS OTel Collector) is a AWS supported version of the upstream OpenTelemetry Collector and is distributed by Amazon. It supports the selected components from the OpenTelemetry community. It is fully compatible with AWS computing platforms including EC2, ECS and EKS. It enables users to send telemetry data to AWS CloudWatch Metrics, Traces and Logs backends as well as the other supported backends.

### Getting Help

Use the community resources below for getting help with AWS OTel Collector.
* Use [GitHub issues](https://github.com/aws-observability/aws-otel-collector/issues) for reporting bugs and requesting features.
* Join our GitHub [Community](https://github.com/aws-observability/aws-otel-community) for AWS Distro for OpenTelemetry to ask your questions, file issues, request enhancements.
* Open a support ticket with [AWS Support](http://docs.aws.amazon.com/awssupport/latest/user/getting-started.html).
* If you think you may have found a bug, open an [issue](https://github.com/aws-observability/aws-otel-collector/issues/new).
* For contributing guidelines refer [CONTRIBUTING.md](https://github.com/aws-observability/aws-otel-collector/blob/main/CONTRIBUTING.md).

#### AWS OTel Collector Built-in Components (in 2020)

This table represents the supported components of AWS OTel Collector in 2020. The highlighted components below are developed by AWS in-house. The rest of the components in the table are the essential default components that AWS OTel Collector will support.

| Receiver                        | Processor                     | Exporter           | Extensions             |
|---------------------------------|-------------------------------|--------------------|------------------------|
| prometheusreceiver              | attributesprocessor           | `awsxrayexporter`  | healthcheckextension   |
| otlpreceiver                    | resourceprocessor             | `awsemfexporter`   | pprofextension         |
| `awsecscontainermetricsreceiver`| queuedprocessor               | prometheusexporter | zpagesextension        |
|                                 | batchprocessor                | loggingexporter    |                        |
|                                 | memorylimite                  | otlpexporter       |                        |
|                                 | tailsamplingprocessor         | fileexporter       |                        |
|                                 | probabilisticsamplerprocessor | otlphttpexporter   |                        |
<<<<<<< HEAD
|                                 | spanprocessor                 | datadogexporter    |                        |
|                                 | filterprocessor               | dynatraceexporter  |                        |
=======
|                                 | spanprocessor                 | sapmexporter       |                        |
|                                 | filterprocessor               | datadogexporter    |                        |
>>>>>>> 88ee4124
|                                 | metricstransformprocessor     |                    |                        |
|                                 |                               |                    |                        |

#### AWS OTel Collector AWS Components
* [OpenTelemetry Collector](https://github.com/open-telemetry/opentelemetry-collector/)
* [Trace X-Ray Exporter](https://github.com/open-telemetry/opentelemetry-collector-contrib/tree/master/exporter/awsxrayexporter)
* [Metrics EMF Exporter](https://github.com/open-telemetry/opentelemetry-collector-contrib/tree/master/exporter/awsemfexporter/README.md)
* [ECS Container Metrics Receiver](https://github.com/open-telemetry/opentelemetry-collector-contrib/tree/master/receiver/awsecscontainermetricsreceiver)

### Getting Started
#### Prerequisites
To build AWS OTel Collector locally, you will need to have Golang installed. You can download and install Golang [here](https://golang.org/doc/install).

#### AWS OTel Collector Configuration
We built in a [default configuration](https://github.com/aws-observability/aws-otel-collector/blob/main/config.yaml) to our docker image and other format of release.
So you can run AWS OTel Collector out of box with the default settings.
Also, AWS OTel Collector configuration uses the same configuration syntax/design from [OpenTelemetry Collector](https://github.com/open-telemetry/opentelemetry-collector)
so you can customize or porting your OpenTelemetry Collector configuration files when running AWS OTel Collector. please refer `Try out AWS OTel Collector` section on configuring AWS OTel Collector.

#### Try out AWS OTel Collector
AWS OTel Collector supports all AWS computing platforms and docker/kubernetes. Here are some examples on how to run AWS OTel Collector to send telemetry data:
* [Run it with Docker](https://github.com/aws-observability/aws-otel-collector/blob/main/docs/developers/docker-demo.md)
* [Run it with ECS](https://github.com/aws-observability/aws-otel-collector/blob/main/docs/developers/ecs-demo.md)
* [Run it with EKS](https://github.com/aws-observability/aws-otel-collector/blob/main/docs/developers/eks-demo.md)
* [Run it on AWS Linux EC2](https://github.com/aws-observability/aws-otel-collector/blob/main/docs/developers/linux-rpm-demo.md)
* [Run it on AWS Windows EC2](https://github.com/aws-observability/aws-otel-collector/blob/main/docs/developers/windows-other-demo.md)
* [Run it on AWS Debian EC2](https://github.com/aws-observability/aws-otel-collector/blob/main/docs/developers/debian-deb-demo.md)

#### Build Your Own Artifacts
Use the following instruction to build your own AWS OTel Collector artifacts:
* [Build Docker Image](https://github.com/aws-observability/aws-otel-collector/blob/main/docs/developers/build-docker.md)
* [Build RPM/Deb/MSI](https://github.com/aws-observability/aws-otel-collector/blob/main/docs/developers/build-aoc.md)

### Release Process
* [Release new version](RELEASING.md)

### Benchmark

AWS OTel Collector is based on the upstream open-telemetry-collector. Here is the benchmark of AWSXRay trace exporter and AWSEMF metrics exporter.

This table shows the performance of AWSEMF exporter against 1kData/sec, 5kData/sec, and 10kData/sec metrics:

| Test                | Result | Duration | CPU Avg% | CPU Max% | RAM Avg MiB | RAM Max MiB | Sent Items | Received Items |
|---------------------|--------|----------|----------|----------|-------------|-------------|------------|----------------|
| Metric1kDPS/AWSEmf  |PASS    |     16s  |     6.1  |     8.6  |         31  |         38  |    105000  |        105000  |
| Metric5kDPS/AWSEmf  |PASS    |     15s  |    14.3  |    17.1  |         38  |         42  |    256110  |        256110  |
| Metric10kDPS/AWSEmf |PASS    |     16s  |    25.8  |    27.0  |         43  |         58  |    491100  |        491100  |

This table shows the performance of AWSXray  exporter against 1kData/sec,5kData/sec and 10kData/sec spans(traces).

| Test                | Result | Duration | CPU Avg% | CPU Max% | RAM Avg MiB | RAM Max MiB | Sent Items | Received Items |
|---------------------|--------|----------|----------|----------|-------------|-------------|------------|----------------|
| Trace1kSPS/AwsXray  | PASS   | 15s      |      8.5 |     11.6 |          32 |          36 |      15000 |          15000 |
| Trace5kSPS/AwsXray  | PASS   | 15s      |    26.12 |     27.8 |          33 |          38 |      74400 |          74400 |
| Trace10kSPS/AwsXray | PASS   | 15s      |     43.8 |     45.3 |          37 |          43 |     132500 |         132500 |


### License
AWS OTel Collector is licensed under an Apache 2.0 license.<|MERGE_RESOLUTION|>--- conflicted
+++ resolved
@@ -30,14 +30,9 @@
 |                                 | memorylimite                  | otlpexporter       |                        |
 |                                 | tailsamplingprocessor         | fileexporter       |                        |
 |                                 | probabilisticsamplerprocessor | otlphttpexporter   |                        |
-<<<<<<< HEAD
 |                                 | spanprocessor                 | datadogexporter    |                        |
 |                                 | filterprocessor               | dynatraceexporter  |                        |
-=======
-|                                 | spanprocessor                 | sapmexporter       |                        |
-|                                 | filterprocessor               | datadogexporter    |                        |
->>>>>>> 88ee4124
-|                                 | metricstransformprocessor     |                    |                        |
+|                                 | metricstransformprocessor     | sapmexporter       |                        |
 |                                 |                               |                    |                        |
 
 #### AWS OTel Collector AWS Components
