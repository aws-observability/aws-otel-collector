[![codecov](https://codecov.io/gh/aws-observability/aws-otel-collector/branch/main/graph/badge.svg)](https://codecov.io/gh/aws-observability/aws-otel-collector)
![CI](https://github.com/aws-observability/aws-otel-collector/workflows/CI/badge.svg)
![CD](https://github.com/aws-observability/aws-otel-collector/workflows/CD/badge.svg)
![GitHub release (latest by date)](https://img.shields.io/github/v/release/aws-observability/aws-otel-collector)


### Overview

AWS Distro for OpenTelemetry Collector(AWS OTel Collector) is a AWS supported version of the upstream OpenTelemetry Collector and is distributed by Amazon. It supports the selected components from the OpenTelemetry community. It is fully compatible with AWS computing platforms including EC2, ECS and EKS. It enables users to send telemetry data to AWS CloudWatch Metrics, Traces and Logs backends as well as the other supported backends.

### Getting Help

Use the community resources below for getting help with AWS OTel Collector.
* Use [GitHub issues](https://github.com/aws-observability/aws-otel-collector/issues) for reporting bugs and requesting features.
* Join our GitHub [Community](https://github.com/aws-observability/aws-otel-community) for AWS Distro for OpenTelemetry to ask your questions, file issues, request enhancements.
* Open a support ticket with [AWS Support](http://docs.aws.amazon.com/awssupport/latest/user/getting-started.html).
* If you think you may have found a bug, open an [issue](https://github.com/aws-observability/aws-otel-collector/issues/new).
* For contributing guidelines refer [CONTRIBUTING.md](https://github.com/aws-observability/aws-otel-collector/blob/main/CONTRIBUTING.md).

#### AWS OTel Collector Built-in Components (in 2020)

This table represents the supported components of AWS OTel Collector in 2020. The highlighted components below are developed by AWS in-house. The rest of the components in the table are the essential default components that AWS OTel Collector will support.

| Receiver                        | Processor                     | Exporter           | Extensions             |
|---------------------------------|-------------------------------|--------------------|------------------------|
| prometheusreceiver              | attributesprocessor           | `awsxrayexporter`  | healthcheckextension   |
| otlpreceiver                    | resourceprocessor             | `awsemfexporter`   | pprofextension         |
| `awsecscontainermetricsreceiver`| queuedprocessor               | prometheusexporter | zpagesextension        |
|                                 | batchprocessor                | loggingexporter    |                        |
|                                 | memorylimite                  | otlpexporter       |                        |
|                                 | tailsamplingprocessor         | fileexporter       |                        |
|                                 | probabilisticsamplerprocessor | otlphttpexporter   |                        |
<<<<<<< HEAD
|                                 | spanprocessor                 | datadogexporter    |                        |
|                                 | filterprocessor               | dynatraceexporter  |                        |
|                                 | metricstransformprocessor     | sapmexporter       |                        |
=======
|                                 | spanprocessor                 | sapmexporter       |                        |
|                                 | filterprocessor               | datadogexporter    |                        |
|                                 | metricstransformprocessor     | newrelicexporter   |                        |
>>>>>>> 4a60bd11
|                                 |                               |                    |                        |

#### AWS OTel Collector AWS Components
* [OpenTelemetry Collector](https://github.com/open-telemetry/opentelemetry-collector/)
* [Trace X-Ray Exporter](https://github.com/open-telemetry/opentelemetry-collector-contrib/tree/master/exporter/awsxrayexporter)
* [Metrics EMF Exporter](https://github.com/open-telemetry/opentelemetry-collector-contrib/tree/master/exporter/awsemfexporter/README.md)
* [ECS Container Metrics Receiver](https://github.com/open-telemetry/opentelemetry-collector-contrib/tree/master/receiver/awsecscontainermetricsreceiver)

### Getting Started
#### Prerequisites
To build AWS OTel Collector locally, you will need to have Golang installed. You can download and install Golang [here](https://golang.org/doc/install).

#### AWS OTel Collector Configuration
We built in a [default configuration](https://github.com/aws-observability/aws-otel-collector/blob/main/config.yaml) to our docker image and other format of release.
So you can run AWS OTel Collector out of box with the default settings.
Also, AWS OTel Collector configuration uses the same configuration syntax/design from [OpenTelemetry Collector](https://github.com/open-telemetry/opentelemetry-collector)
so you can customize or porting your OpenTelemetry Collector configuration files when running AWS OTel Collector. please refer `Try out AWS OTel Collector` section on configuring AWS OTel Collector.

#### Try out AWS OTel Collector
AWS OTel Collector supports all AWS computing platforms and docker/kubernetes. Here are some examples on how to run AWS OTel Collector to send telemetry data:
* [Run it with Docker](https://github.com/aws-observability/aws-otel-collector/blob/main/docs/developers/docker-demo.md)
* [Run it with ECS](https://github.com/aws-observability/aws-otel-collector/blob/main/docs/developers/ecs-demo.md)
* [Run it with EKS](https://github.com/aws-observability/aws-otel-collector/blob/main/docs/developers/eks-demo.md)
* [Run it on AWS Linux EC2](https://github.com/aws-observability/aws-otel-collector/blob/main/docs/developers/linux-rpm-demo.md)
* [Run it on AWS Windows EC2](https://github.com/aws-observability/aws-otel-collector/blob/main/docs/developers/windows-other-demo.md)
* [Run it on AWS Debian EC2](https://github.com/aws-observability/aws-otel-collector/blob/main/docs/developers/debian-deb-demo.md)

#### Build Your Own Artifacts
Use the following instruction to build your own AWS OTel Collector artifacts:
* [Build Docker Image](https://github.com/aws-observability/aws-otel-collector/blob/main/docs/developers/build-docker.md)
* [Build RPM/Deb/MSI](https://github.com/aws-observability/aws-otel-collector/blob/main/docs/developers/build-aoc.md)

### Release Process
* [Release new version](RELEASING.md)

### Benchmark

AWS OTel Collector is based on the upstream open-telemetry-collector. Here is the benchmark of AWSXRay trace exporter and AWSEMF metrics exporter.

This table shows the performance of AWSEMF exporter against 1kData/sec, 5kData/sec, and 10kData/sec metrics:

| Test                | Result | Duration | CPU Avg% | CPU Max% | RAM Avg MiB | RAM Max MiB | Sent Items | Received Items |
|---------------------|--------|----------|----------|----------|-------------|-------------|------------|----------------|
| Metric1kDPS/AWSEmf  |PASS    |     16s  |     6.1  |     8.6  |         31  |         38  |    105000  |        105000  |
| Metric5kDPS/AWSEmf  |PASS    |     15s  |    14.3  |    17.1  |         38  |         42  |    256110  |        256110  |
| Metric10kDPS/AWSEmf |PASS    |     16s  |    25.8  |    27.0  |         43  |         58  |    491100  |        491100  |

This table shows the performance of AWSXray  exporter against 1kData/sec,5kData/sec and 10kData/sec spans(traces).

| Test                | Result | Duration | CPU Avg% | CPU Max% | RAM Avg MiB | RAM Max MiB | Sent Items | Received Items |
|---------------------|--------|----------|----------|----------|-------------|-------------|------------|----------------|
| Trace1kSPS/AwsXray  | PASS   | 15s      |      8.5 |     11.6 |          32 |          36 |      15000 |          15000 |
| Trace5kSPS/AwsXray  | PASS   | 15s      |    26.12 |     27.8 |          33 |          38 |      74400 |          74400 |
| Trace10kSPS/AwsXray | PASS   | 15s      |     43.8 |     45.3 |          37 |          43 |     132500 |         132500 |


### License
AWS OTel Collector is licensed under an Apache 2.0 license.<|MERGE_RESOLUTION|>--- conflicted
+++ resolved
@@ -30,16 +30,10 @@
 |                                 | memorylimite                  | otlpexporter       |                        |
 |                                 | tailsamplingprocessor         | fileexporter       |                        |
 |                                 | probabilisticsamplerprocessor | otlphttpexporter   |                        |
-<<<<<<< HEAD
 |                                 | spanprocessor                 | datadogexporter    |                        |
 |                                 | filterprocessor               | dynatraceexporter  |                        |
-|                                 | metricstransformprocessor     | sapmexporter       |                        |
-=======
-|                                 | spanprocessor                 | sapmexporter       |                        |
-|                                 | filterprocessor               | datadogexporter    |                        |
 |                                 | metricstransformprocessor     | newrelicexporter   |                        |
->>>>>>> 4a60bd11
-|                                 |                               |                    |                        |
+|                                 |                               | sapmexporter       |                        |
 
 #### AWS OTel Collector AWS Components
 * [OpenTelemetry Collector](https://github.com/open-telemetry/opentelemetry-collector/)
