[![codecov](https://codecov.io/gh/aws-observability/aws-otel-collector/branch/main/graph/badge.svg)](https://codecov.io/gh/aws-observability/aws-otel-collector)
![CI](https://github.com/aws-observability/aws-otel-collector/workflows/CI/badge.svg)
![CD](https://github.com/aws-observability/aws-otel-collector/workflows/CD/badge.svg)
![GitHub release (latest by date)](https://img.shields.io/github/v/release/aws-observability/aws-otel-collector)


### Overview

AWS Distro for OpenTelemetry Collector(AWS OTel Collector) is a AWS supported version of the upstream OpenTelemetry Collector and is distributed by Amazon. It supports the selected components from the OpenTelemetry community. It is fully compatible with AWS computing platforms including EC2, ECS and EKS. It enables users to send telemetry data to AWS CloudWatch Metrics, Traces and Logs backends as well as the other supported backends.

### Getting Help

Use the community resources below for getting help with AWS OTel Collector. 
* Use [GitHub issues](https://github.com/aws-observability/aws-otel-collector/issues) for reporting bugs and requesting features.
* Join our GitHub [Community](https://github.com/aws-observability/aws-otel-community) for AWS Distro for OpenTelemetry to ask your questions, file issues, request enhancements. 
* Open a support ticket with [AWS Support](http://docs.aws.amazon.com/awssupport/latest/user/getting-started.html).
* If you think you may have found a bug, open an [issue](https://github.com/aws-observability/aws-otel-collector/issues/new).
* For contributing guidelines refer [CONTRIBUTING.md](https://github.com/aws-observability/aws-otel-collector/blob/main/CONTRIBUTING.md).

#### AWS OTel Collector Built-in Components (in 2020)

This table represents the supported components of AWS OTel Collector in 2020. The highlighted components below are developed by AWS in-house. The rest of the components in the table are the essential default components that AWS OTel Collector will support.
 
| Receiver                        | Processor                     | Exporter           | Extensions             |
|---------------------------------|-------------------------------|--------------------|------------------------|
| prometheusreceiver              | attributesprocessor           | `awsxrayexporter`  | healthcheckextension   |
| otlpreceiver                    | resourceprocessor             | `awsemfexporter`   | pprofextension         |
| `awsecscontainermetricsreceiver`| queuedprocessor               | prometheusexporter | zpagesextension        |
|                                 | batchprocessor                | loggingexporter    |                        |
|                                 | memorylimite                  | otlpexporter       |                        |
|                                 | tailsamplingprocessor         | fileexporter       |                        |
|                                 | probabilisticsamplerprocessor | otlphttpexporter   |                        |
<<<<<<< HEAD
|                                 | spanprocessor                 | sapmexporter       |                        |
=======
|                                 | spanprocessor                 | datadogexporter    |                        |
>>>>>>> b8f5542d
|                                 | filterprocessor               |                    |                        |
|                                 | metricstransformprocessor     |                    |                        |

#### AWS OTel Collector AWS Components
* [OpenTelemetry Collector](https://github.com/open-telemetry/opentelemetry-collector/)
* [Trace X-Ray Exporter](https://github.com/open-telemetry/opentelemetry-collector-contrib/tree/master/exporter/awsxrayexporter)
* [Metrics EMF Exporter](https://github.com/open-telemetry/opentelemetry-collector-contrib/tree/master/exporter/awsemfexporter/README.md)
* [ECS Container Metrics Receiver](https://github.com/open-telemetry/opentelemetry-collector-contrib/tree/master/receiver/awsecscontainermetricsreceiver)

### Getting Started
#### Prerequisites
To build AWS OTel Collector locally, you will need to have Golang installed. You can download and install Golang [here](https://golang.org/doc/install).

#### AWS OTel Collector Configuration
We built in a [default configuration](https://github.com/aws-observability/aws-otel-collector/blob/main/config.yaml) to our docker image and other format of release.
So you can run AWS OTel Collector out of box with the default settings. 
Also, AWS OTel Collector configuration uses the same configuration syntax/design from [OpenTelemetry Collector](https://github.com/open-telemetry/opentelemetry-collector)
so you can customize or porting your OpenTelemetry Collector configuration files when running AWS OTel Collector. please refer `Try out AWS OTel Collector` section on configuring AWS OTel Collector. 
 
#### Try out AWS OTel Collector
AWS OTel Collector supports all AWS computing platforms and docker/kubernetes. Here are some examples on how to run AWS OTel Collector to send telemetry data:
* [Run it with Docker](https://github.com/aws-observability/aws-otel-collector/blob/main/docs/developers/docker-demo.md)
* [Run it with ECS](https://github.com/aws-observability/aws-otel-collector/blob/main/docs/developers/ecs-demo.md)
* [Run it with EKS](https://github.com/aws-observability/aws-otel-collector/blob/main/docs/developers/eks-demo.md)
* [Run it on AWS Linux EC2](https://github.com/aws-observability/aws-otel-collector/blob/main/docs/developers/linux-rpm-demo.md)
* [Run it on AWS Windows EC2](https://github.com/aws-observability/aws-otel-collector/blob/main/docs/developers/windows-other-demo.md)
* [Run it on AWS Debian EC2](https://github.com/aws-observability/aws-otel-collector/blob/main/docs/developers/debian-deb-demo.md)

#### Build Your Own Artifacts
Use the following instruction to build your own AWS OTel Collector artifacts:
* [Build Docker Image](https://github.com/aws-observability/aws-otel-collector/blob/main/docs/developers/build-docker.md)
* [Build RPM/Deb/MSI](https://github.com/aws-observability/aws-otel-collector/blob/main/docs/developers/build-aoc.md)

### Release Process
* [Release new version](RELEASING.md)

### Benchmark

AWS OTel Collector is based on the upstream open-telemetry-collector. Here is the benchmark of AWSXRay trace exporter and AWSEMF metrics exporter.

This table shows the performance of AWSEMF exporter against 1kData/sec, 5kData/sec, and 10kData/sec metrics:

| Test                | Result | Duration | CPU Avg% | CPU Max% | RAM Avg MiB | RAM Max MiB | Sent Items | Received Items |
|---------------------|--------|----------|----------|----------|-------------|-------------|------------|----------------|
| Metric1kDPS/AWSEmf  |PASS    |     16s  |     6.1  |     8.6  |         31  |         38  |    105000  |        105000  |
| Metric5kDPS/AWSEmf  |PASS    |     15s  |    14.3  |    17.1  |         38  |         42  |    256110  |        256110  |
| Metric10kDPS/AWSEmf |PASS    |     16s  |    25.8  |    27.0  |         43  |         58  |    491100  |        491100  |

This table shows the performance of AWSXray  exporter against 1kData/sec,5kData/sec and 10kData/sec spans(traces).

| Test                | Result | Duration | CPU Avg% | CPU Max% | RAM Avg MiB | RAM Max MiB | Sent Items | Received Items |
|---------------------|--------|----------|----------|----------|-------------|-------------|------------|----------------|
| Trace1kSPS/AwsXray  | PASS   | 15s      |      8.5 |     11.6 |          32 |          36 |      15000 |          15000 |
| Trace5kSPS/AwsXray  | PASS   | 15s      |    26.12 |     27.8 |          33 |          38 |      74400 |          74400 |
| Trace10kSPS/AwsXray | PASS   | 15s      |     43.8 |     45.3 |          37 |          43 |     132500 |         132500 |


### License
AWS OTel Collector is licensed under an Apache 2.0 license.<|MERGE_RESOLUTION|>--- conflicted
+++ resolved
@@ -30,13 +30,10 @@
 |                                 | memorylimite                  | otlpexporter       |                        |
 |                                 | tailsamplingprocessor         | fileexporter       |                        |
 |                                 | probabilisticsamplerprocessor | otlphttpexporter   |                        |
-<<<<<<< HEAD
 |                                 | spanprocessor                 | sapmexporter       |                        |
-=======
-|                                 | spanprocessor                 | datadogexporter    |                        |
->>>>>>> b8f5542d
-|                                 | filterprocessor               |                    |                        |
+|                                 | filterprocessor               | datadogexporter    |                        |
 |                                 | metricstransformprocessor     |                    |                        |
+|                                 |                               |                    |                        |
 
 #### AWS OTel Collector AWS Components
 * [OpenTelemetry Collector](https://github.com/open-telemetry/opentelemetry-collector/)
