--- conflicted
+++ resolved
@@ -30,12 +30,8 @@
 |                                 | memorylimite                  | otlpexporter       |                        |
 |                                 | tailsamplingprocessor         | fileexporter       |                        |
 |                                 | probabilisticsamplerprocessor | otlphttpexporter   |                        |
-<<<<<<< HEAD
-|                                 | spanprocessor                 | dynatraceexporter  |                        |
-=======
 |                                 | spanprocessor                 | datadogexporter    |                        |
->>>>>>> bd0ddc8e
-|                                 | filterprocessor               |                    |                        |
+|                                 | filterprocessor               | dynatraceexporter  |                        |
 |                                 | metricstransformprocessor     |                    |                        |
 
 #### AWS OTel Collector AWS Components
