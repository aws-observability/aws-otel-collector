--- conflicted
+++ resolved
@@ -87,7 +87,6 @@
 		"case_name": "containerinsight_eks_prometheus",
 		"module": "containerinsight_prometheus",
 		"platforms": ["EKS"]
-<<<<<<< HEAD
 	},
 	{
 		"case_name": "zipkin_mock",
@@ -96,7 +95,10 @@
 	{
 		"case_name": "jaeger_mock",
 		"platforms": ["LOCAL", "EC2", "ECS", "EKS", "SOAKING"]
-=======
->>>>>>> 77b27979
+	},
+	{
+		"case_name": "containerinsight_eks_prometheus",
+		"module": "containerinsight_prometheus",
+		"platforms": ["EKS"]
 	}
 ]