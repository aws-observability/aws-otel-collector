--- conflicted
+++ resolved
@@ -55,13 +55,14 @@
 		"case_name": "newrelic_exporter_metric_mock",
 		"platforms": ["EC2", "ECS", "EKS", "LOCAL", "SOAKING", "NEG_SOAKING"]
 	},
+	
 	{
-<<<<<<< HEAD
-		"case_name": "logzio_exporter_trace_mock",
-		"platforms": ["EC2", "ECS", "EKS", "LOCAL", "SOAKING", "NEG_SOAKING"]
-=======
 		"case_name": "prometheus_mock",
 		"platforms": ["EC2", "EKS", "LOCAL", "SOAKING"]
+	},
+	{
+		"case_name": "logzio_exporter_trace_mock",
+		"platforms": ["EC2", "ECS", "EKS", "LOCAL", "SOAKING", 
 	},
 	{
 		"case_name": "prometheus_static",
@@ -70,6 +71,5 @@
 	{
 		"case_name": "prometheus_sd",
 		"platforms": ["EKS"]
->>>>>>> 4a2e0905
 	}
 ]