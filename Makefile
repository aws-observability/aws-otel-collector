--- conflicted
+++ resolved
@@ -53,13 +53,9 @@
 
 PATCHES := $(shell find ./patches -name *.patch)
 apply-patches: $(PATCHES)
-<<<<<<< HEAD
-	$(foreach patch,$(PATCHES), patch --posix --forward -p1 < $(patch))
-=======
 	$(foreach patch,$(PATCHES), patch --posix --forward -p1 < $(patch);)
 
 .PHONY: apply-patches
->>>>>>> 18544c36
 
 all-modules:
 	@echo $(ALL_MODULES) | tr ' ' '\n' | sort
