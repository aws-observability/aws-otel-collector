/*
 * Copyright Amazon.com, Inc. or its affiliates. All Rights Reserved.
 *
 * Licensed under the Apache License, Version 2.0 (the "License").
 * You may not use this file except in compliance with the License.
 * A copy of the License is located at
 *
 *     http://www.apache.org/licenses/LICENSE-2.0
 *
 * or in the "license" file accompanying this file. This file is distributed
 * on an "AS IS" BASIS, WITHOUT WARRANTIES OR CONDITIONS OF ANY KIND, either
 * express or implied. See the License for the specific language governing
 * permissions and limitations under the License.
 */

package main // import "aws-observability.io/collector/cmd/awscollector"

import (
	"flag"
	"fmt"
	"log"
	"os"

	"github.com/spf13/cobra"
	"go.opentelemetry.io/collector/featuregate"
	"go.opentelemetry.io/collector/otelcol"

	"go.opentelemetry.io/collector/component"
	"go.uber.org/zap"

	"github.com/aws-observability/aws-otel-collector/pkg/config"
	"github.com/aws-observability/aws-otel-collector/pkg/defaultcomponents"
	"github.com/aws-observability/aws-otel-collector/pkg/extraconfig"
	"github.com/aws-observability/aws-otel-collector/pkg/logger"
	"github.com/aws-observability/aws-otel-collector/tools/version"
)

const (
	awsProfileKey        = "AWS_PROFILE"
	awsCredentialFileKey = "AWS_SHARED_CREDENTIALS_FILE" //nolint:gosec // this is a false positive for G101: Potential hardcoded credentials
)

// aws-otel-collector is built upon opentelemetry-collector.
// in main() function, aws team has customized logging and configuration handling
// logic and it only supports the selected components which have been verified by AWS
// from opentelemetry-collector list
func main() {
	// get extra config

	extraConfig, err := extraconfig.GetExtraConfig()
	if err != nil {
		log.Printf("found no extra config, skip it, err: %v", err)
	}

	logger.SetupErrorLogger()

	// set the collector config from extracfg file
	if extraConfig != nil {
		setCollectorConfigFromExtraCfg(extraConfig)
	}

	info := component.BuildInfo{
		Command:     "aws-otel-collector",
		Description: "AWS OTel Collector",
		Version:     version.Version,
	}

	flagSet, err := buildAndParseFlagSet(featuregate.GlobalRegistry())
	if err != nil {
		logFatal(err)
	}

	factories, err := defaultcomponents.Components()

	if err != nil {
		logFatal(fmt.Errorf("failed to build components: %w", err))
	}

	params := otelcol.CollectorSettings{
		Factories:      factories,
		BuildInfo:      info,
		LoggingOptions: []zap.Option{logger.WrapCoreOpt()},
		ConfigProvider: config.GetConfigProvider(flagSet),
	}

	if err = run(params, flagSet); err != nil {
		logFatal(err)
	}
}

// We parse the flags manually here so that we can use feature gates when constructing
// our default component list. Flags also need to be parsed before creating the config provider.
func buildAndParseFlagSet(featgate *featuregate.Registry) (*flag.FlagSet, error) {
	flagSet := config.Flags(featgate)
<<<<<<< HEAD
	if err := featgate.Set("pkg.translator.prometheus.NormalizeName", false); err != nil {
		return nil, err
	}
=======

	// TODO: remove after ADOT Collector v0.30.0 is released
	if err := featgate.Set("pkg.translator.prometheus.NormalizeName", false); err != nil {
		return nil, err
	}
	log.Printf("attn: users of the prometheus receiver, prometheus exporter or prometheusremotewrite exporter please refer to " +
		"https://github.com/aws-observability/aws-otel-collector/issues/2043 in regards to an ADOT Collector v0.31.0 " +
		"breaking change")

>>>>>>> db5f7c6f
	if err := flagSet.Parse(os.Args[1:]); err != nil {
		return nil, err
	}
	return flagSet, nil
}

func runInteractive(params otelcol.CollectorSettings, flagSet *flag.FlagSet) error {
	cmd := newCommand(params, flagSet)
	err := cmd.Execute()
	if err != nil {
		return fmt.Errorf("application run finished with error: %w", err)
	}
	return nil
}

func setCollectorConfigFromExtraCfg(extraCfg *extraconfig.ExtraConfig) {
	if extraCfg.LoggingLevel != "" {
		logger.SetLogLevel(extraCfg.LoggingLevel)
	}

	if extraCfg.AwsProfile != "" {
		if err := os.Setenv(awsProfileKey, extraCfg.AwsProfile); err != nil {
			log.Printf("failed to set env var %s:%v\n", awsProfileKey, err)
		}
	}

	if extraCfg.AwsCredentialFile != "" {
		if err := os.Setenv(awsCredentialFileKey, extraCfg.AwsCredentialFile); err != nil {
			log.Printf("failed to set env var %s:%v\n", awsCredentialFileKey, err)
		}
	}
}

// newCommand constructs a new cobra.Command using the given settings.
func newCommand(params otelcol.CollectorSettings, flagSet *flag.FlagSet) *cobra.Command {
	rootCmd := &cobra.Command{
		Use:          params.BuildInfo.Command,
		Version:      params.BuildInfo.Version,
		SilenceUsage: true,
		RunE: func(cmd *cobra.Command, args []string) error {
			col, err := otelcol.NewCollector(params)
			if err != nil {
				return fmt.Errorf("failed to construct the application: %w", err)
			}
			return col.Run(cmd.Context())
		},
	}

	rootCmd.Flags().AddGoFlagSet(flagSet)
	return rootCmd
}<|MERGE_RESOLUTION|>--- conflicted
+++ resolved
@@ -92,11 +92,6 @@
 // our default component list. Flags also need to be parsed before creating the config provider.
 func buildAndParseFlagSet(featgate *featuregate.Registry) (*flag.FlagSet, error) {
 	flagSet := config.Flags(featgate)
-<<<<<<< HEAD
-	if err := featgate.Set("pkg.translator.prometheus.NormalizeName", false); err != nil {
-		return nil, err
-	}
-=======
 
 	// TODO: remove after ADOT Collector v0.30.0 is released
 	if err := featgate.Set("pkg.translator.prometheus.NormalizeName", false); err != nil {
@@ -106,7 +101,6 @@
 		"https://github.com/aws-observability/aws-otel-collector/issues/2043 in regards to an ADOT Collector v0.31.0 " +
 		"breaking change")
 
->>>>>>> db5f7c6f
 	if err := flagSet.Parse(os.Args[1:]); err != nil {
 		return nil, err
 	}
