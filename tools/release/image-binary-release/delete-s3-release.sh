--- conflicted
+++ resolved
@@ -33,50 +33,6 @@
      test -f $(which aws) || error_exit "aws command not detected in path, please install it"
 }
 
-<<<<<<< HEAD
-function parse_environment_input() {
-     if [[ -z "${version}" ]]; then
-          error_exit "Missing input for flag version"
-     fi
-}
-
-function delete_s3_objects_from_s3_bucket() {
-     # Get the path key for each binary and delete based on these keys
-     declare -a s3_path=(
-          "amazon_linux/amd64/latest/${package_name}.rpm"
-          "redhat/amd64/latest/${package_name}.rpm"
-          "centos/amd64/latest/${package_name}.rpm"
-          "suse/amd64/latest/${package_name}.rpm"
-          "ubuntu/amd64/latest/${package_name}.deb"
-          "debian/amd64/latest/${package_name}.deb"
-          "windows/amd64/latest/${package_name}.msi"
-          "amazon_linux/arm64/latest/${package_name}.rpm"
-          "redhat/arm64/latest/${package_name}.rpm"
-          "centos/arm64/latest/${package_name}.rpm"
-          "suse/arm64/latest/${package_name}.rpm"
-          "ubuntu/arm64/latest/${package_name}.deb"
-          "debian/arm64/latest/${package_name}.deb"
-     )
-
-     for i in "${s3_path[@]}"; do
-          s3_latest_key=$(echo "${i}")
-          s3_version_key=$(echo ${s3_latest_key} | sed s/latest/${version}/g)
-          s3_version_url="s3://${s3_bucket_name}/${s3_version_key}"
-
-          echo "Check if package is there: ${s3_version_url}"
-          aws s3api head-object --bucket "${s3_bucket_name}" --key "${s3_version_key}" >/dev/null || not_exist=true
-
-          if [ ${not_exist} ]; then
-               error_exit "Package ${s3_version_url} is not there to delete"
-          else
-               echo "Begin to delete ${s3_version_url}"
-               aws s3 rm "${s3_version_url}"
-          fi
-
-     done
-
-     echo "Finish deleting script"
-=======
 function parse_environment_input(){
   if [[ -z "${version}" ]]; then
     error_exit "Missing input for flag version";
@@ -109,23 +65,23 @@
   fi
 }
 
-function delete_s3_objects_from_s3_bucket(){
-  # Get the path key for each binary and delete based on these keys
-  declare -a s3_path=(
-  	"amazon_linux/amd64/latest/${package_name}.rpm"
-  	"redhat/amd64/latest/${package_name}.rpm"
-  	"centos/amd64/latest/${package_name}.rpm"
-  	"suse/amd64/latest/${package_name}.rpm"
-  	"ubuntu/amd64/latest/${package_name}.deb"
-  	"debian/amd64/latest/${package_name}.deb"
-  	"windows/amd64/latest/${package_name}.msi"
-  	"amazon_linux/arm64/latest/${package_name}.rpm"
-  	"redhat/arm64/latest/${package_name}.rpm"
-  	"centos/arm64/latest/${package_name}.rpm"
-  	"suse/arm64/latest/${package_name}.rpm"
-  	"ubuntu/arm64/latest/${package_name}.deb"
-  	"debian/arm64/latest/${package_name}.deb"
-  )
+function delete_s3_objects_from_s3_bucket() {
+     # Get the path key for each binary and delete based on these keys
+     declare -a s3_path=(
+          "amazon_linux/amd64/latest/${package_name}.rpm"
+          "redhat/amd64/latest/${package_name}.rpm"
+          "centos/amd64/latest/${package_name}.rpm"
+          "suse/amd64/latest/${package_name}.rpm"
+          "ubuntu/amd64/latest/${package_name}.deb"
+          "debian/amd64/latest/${package_name}.deb"
+          "windows/amd64/latest/${package_name}.msi"
+          "amazon_linux/arm64/latest/${package_name}.rpm"
+          "redhat/arm64/latest/${package_name}.rpm"
+          "centos/arm64/latest/${package_name}.rpm"
+          "suse/arm64/latest/${package_name}.rpm"
+          "ubuntu/arm64/latest/${package_name}.deb"
+          "debian/arm64/latest/${package_name}.deb"
+     )
 
 
   for i in "${s3_path[@]}"
@@ -143,7 +99,7 @@
   done
 
   echo "Finish deleting script"
->>>>>>> 4542f39e
+
 }
 
 check_deps
