#! /bin/bash

# Copyright Amazon.com, Inc. or its affiliates. All Rights Reserved.
#
# Licensed under the Apache License, Version 2.0 (the "License").
# You may not use this file except in compliance with the License.
# A copy of the License is located at
#
#     http://www.apache.org/licenses/LICENSE-2.0
#
# or in the "license" file accompanying this file. This file is distributed
# on an "AS IS" BASIS, WITHOUT WARRANTIES OR CONDITIONS OF ANY KIND, either
# express or implied. See the License for the specific language governing
# permissions and limitations under the License.

set -e

##########################################
# This script is used in CI/CD workflow
# for both upload testing packages to s3
# and release packages to s3
# with different s3 bucket as the parameter
#
# Env vars
# 1. s3_bucket_name
# 2. upload_to_latest
##########################################

# check environment vars
if [ -z ${s3_bucket_name} ]; then
     s3_bucket_name="aws-otel-collector-test"
     echo "use default s3_bucket_name: ${s3_bucket_name}"
else
     echo "load s3_bucket_name from env var: ${s3_bucket_name}"
fi

if [ -z ${upload_to_latest} ]; then
     upload_to_latest=0
     echo "upload_to_latest is set to 0 by default"
else
     echo "upload_to_latest is set by env var to ${upload_to_latest}"
fi

# define vars
local_packages_home="build/packages"
package_name="aws-otel-collector"

# check if all the required files are there
declare -a required_files=(
     "${local_packages_home}/VERSION"
     "${local_packages_home}/linux/amd64/${package_name}.rpm"
     "${local_packages_home}/linux/arm64/${package_name}.rpm"
     "${local_packages_home}/debian/amd64/${package_name}.deb"
     "${local_packages_home}/debian/arm64/${package_name}.deb"
     "${local_packages_home}/windows/amd64/${package_name}.msi"
)
for i in "${required_files[@]}"; do
     if [ ! -f "${i}" ]; then
          echo "${i} does not exist"
          exit 1
     fi
done

# upload packages to s3
version=$(cat ${local_packages_home}/VERSION)
declare -a local_to_s3_path=(
     "${local_packages_home}/linux/amd64/${package_name}.rpm amazon_linux/amd64/latest/${package_name}.rpm"
     "${local_packages_home}/linux/amd64/${package_name}.rpm redhat/amd64/latest/${package_name}.rpm"
     "${local_packages_home}/linux/amd64/${package_name}.rpm centos/amd64/latest/${package_name}.rpm"
     "${local_packages_home}/linux/amd64/${package_name}.rpm suse/amd64/latest/${package_name}.rpm"
     "${local_packages_home}/debian/amd64/${package_name}.deb ubuntu/amd64/latest/${package_name}.deb"
     "${local_packages_home}/debian/amd64/${package_name}.deb debian/amd64/latest/${package_name}.deb"
     "${local_packages_home}/windows/amd64/${package_name}.msi windows/amd64/latest/${package_name}.msi"
     "${local_packages_home}/linux/arm64/${package_name}.rpm amazon_linux/arm64/latest/${package_name}.rpm"
     "${local_packages_home}/linux/arm64/${package_name}.rpm redhat/arm64/latest/${package_name}.rpm"
     "${local_packages_home}/linux/arm64/${package_name}.rpm centos/arm64/latest/${package_name}.rpm"
     "${local_packages_home}/linux/arm64/${package_name}.rpm suse/arm64/latest/${package_name}.rpm"
     "${local_packages_home}/debian/arm64/${package_name}.deb ubuntu/arm64/latest/${package_name}.deb"
     "${local_packages_home}/debian/arm64/${package_name}.deb debian/arm64/latest/${package_name}.deb"
)
for i in "${local_to_s3_path[@]}"; do
     local_path=$(echo "${i}" | awk -F ' ' '{print $1}')
     s3_latest_key=$(echo "${i}" | awk -F ' ' '{print $2}')
     s3_version_key=$(echo ${s3_latest_key} | sed s/latest/${version}/g)
     s3_latest_url="s3://${s3_bucket_name}/${s3_latest_key}"
     s3_version_url="s3://${s3_bucket_name}/${s3_version_key}"

<<<<<<< HEAD
     echo "check if package is already there: ${s3_version_url}"
     aws s3api head-object --bucket "${s3_bucket_name}" --key "${s3_version_key}" >/dev/null || not_exist=true

     if [ ${not_exist} ]; then
          echo "upload package ${local_path} to ${s3_version_url}"
          aws s3 cp "${local_path}" "${s3_version_url}" --acl public-read
     else
          echo "package ${s3_version_url} is already there, skip it"
     fi

     if [ $upload_to_latest -eq 1 ]; then
          echo "upload package ${local_path} to ${s3_latest_url}"
          aws s3 cp "${local_path}" "${s3_latest_url}" --acl public-read
     else
          echo "skip latest uploading for testing"
     fi
=======
	echo "check if package is already there: ${s3_version_url}"
	aws s3api head-object --bucket "${s3_bucket_name}" --key "${s3_version_key}" > /dev/null || version_not_exist=true

  	if [ ${version_not_exist} ]; then
	    echo "upload package ${local_path} to ${s3_version_url}"	
	    aws s3 cp "${local_path}" "${s3_version_url}" --acl public-read
	else
	    echo "package ${s3_version_url} is already there, skip it"		
	fi

	if [ $upload_to_latest -eq 1 ] ; then
	    echo "check if package is already there: ${s3_latest_url}"
    	    aws s3api head-object --bucket "${s3_bucket_name}" --key "${s3_latest_key}" > /dev/null || latest_not_exist=true
    	    if [ ${latest_not_exist} ]; then
      		echo "upload package ${local_path} to ${s3_latest_url}"
      		aws s3 cp "${local_path}" "${s3_latest_url}" --acl public-read
            else
      	        echo "package ${s3_latest_url} is already there, skip it"
            fi
	else
	    echo "skip latest uploading for testing"
	fi
>>>>>>> 4542f39e

done<|MERGE_RESOLUTION|>--- conflicted
+++ resolved
@@ -85,28 +85,10 @@
      s3_latest_url="s3://${s3_bucket_name}/${s3_latest_key}"
      s3_version_url="s3://${s3_bucket_name}/${s3_version_key}"
 
-<<<<<<< HEAD
-     echo "check if package is already there: ${s3_version_url}"
-     aws s3api head-object --bucket "${s3_bucket_name}" --key "${s3_version_key}" >/dev/null || not_exist=true
-
-     if [ ${not_exist} ]; then
-          echo "upload package ${local_path} to ${s3_version_url}"
-          aws s3 cp "${local_path}" "${s3_version_url}" --acl public-read
-     else
-          echo "package ${s3_version_url} is already there, skip it"
-     fi
-
-     if [ $upload_to_latest -eq 1 ]; then
-          echo "upload package ${local_path} to ${s3_latest_url}"
-          aws s3 cp "${local_path}" "${s3_latest_url}" --acl public-read
-     else
-          echo "skip latest uploading for testing"
-     fi
-=======
 	echo "check if package is already there: ${s3_version_url}"
 	aws s3api head-object --bucket "${s3_bucket_name}" --key "${s3_version_key}" > /dev/null || version_not_exist=true
 
-  	if [ ${version_not_exist} ]; then
+  if [ ${version_not_exist} ]; then
 	    echo "upload package ${local_path} to ${s3_version_url}"	
 	    aws s3 cp "${local_path}" "${s3_version_url}" --acl public-read
 	else
@@ -115,16 +97,15 @@
 
 	if [ $upload_to_latest -eq 1 ] ; then
 	    echo "check if package is already there: ${s3_latest_url}"
-    	    aws s3api head-object --bucket "${s3_bucket_name}" --key "${s3_latest_key}" > /dev/null || latest_not_exist=true
-    	    if [ ${latest_not_exist} ]; then
-      		echo "upload package ${local_path} to ${s3_latest_url}"
-      		aws s3 cp "${local_path}" "${s3_latest_url}" --acl public-read
-            else
-      	        echo "package ${s3_latest_url} is already there, skip it"
-            fi
+    	aws s3api head-object --bucket "${s3_bucket_name}" --key "${s3_latest_key}" > /dev/null || latest_not_exist=true
+    	if [ ${latest_not_exist} ]; then
+        echo "upload package ${local_path} to ${s3_latest_url}"
+        aws s3 cp "${local_path}" "${s3_latest_url}" --acl public-read
+      else
+      	echo "package ${s3_latest_url} is already there, skip it"
+      fi
 	else
 	    echo "skip latest uploading for testing"
 	fi
->>>>>>> 4542f39e
 
 done