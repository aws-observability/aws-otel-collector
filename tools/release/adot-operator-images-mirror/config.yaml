--- conflicted
+++ resolved
@@ -4,10 +4,7 @@
     name: opentelemetry-operator
     host: ghcr.io
     allowed_tags:
-<<<<<<< HEAD
-=======
       - v0.70.0
->>>>>>> b575a2da
       - v0.68.0
       - v0.66.0
       - v0.62.1
@@ -34,10 +31,7 @@
       - 0.60.0
       - 0.66.0
       - 0.68.0
-<<<<<<< HEAD
-=======
       - 0.70.0
->>>>>>> b575a2da
   - registry: open-telemetry/opentelemetry-operator
     name: autoinstrumentation-java
     host: ghcr.io
@@ -47,10 +41,7 @@
       - 1.19.1
       - 1.20.2
       - 1.22.1
-<<<<<<< HEAD
-=======
       - 1.23.0
->>>>>>> b575a2da
   - registry: open-telemetry/opentelemetry-operator
     name: autoinstrumentation-nodejs
     host: ghcr.io
