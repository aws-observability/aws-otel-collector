--- conflicted
+++ resolved
@@ -3,11 +3,7 @@
 go 1.20
 
 require (
-<<<<<<< HEAD
-	github.com/aws/aws-sdk-go v1.44.302
-=======
 	github.com/aws/aws-sdk-go v1.45.13
->>>>>>> 18544c36
 	github.com/stretchr/testify v1.8.4
 )
 
